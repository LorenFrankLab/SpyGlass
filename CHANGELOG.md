--- conflicted
+++ resolved
@@ -8,11 +8,8 @@
 - Fix errors in config import #882
 - Save current spyglass version in analysis nwb files to aid diagnosis #897
 - Add pynapple support #898
-<<<<<<< HEAD
 - Prioritize datajoint filepath entry for defining abs_path of analysis nwbfile #918
-=======
 - Fix potential duplicate entries in Merge part tables #922
->>>>>>> aa4ab8e0
 
 ### Pipelines
 
