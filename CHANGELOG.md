# Change Log

## [0.5.2] (Unreleased)

### Infrastructure

- Refactor `TableChain` to include `_searched` attribute. #867
- Fix errors in config import #882
<<<<<<< HEAD
- Add functionality to export vertical slice of database. #875
=======
- Save current spyglass version in analysis nwb files to aid diagnosis #897

### Pipelines

-Spikesorting
    - Update calls in v0 pipeline for spikeinterface>=0.99 #893
>>>>>>> 309bde56

## [0.5.1] (March 7, 2024)

### Infrastructure

- Add user roles to `database_settings.py`. #832
- Fix redundancy in `waveforms_dir` #857
- Revise `dj_chains` to permit undirected paths for paths with multiple Merge
    Tables. #846

### Pipelines

- Position:
    - Fixes to `environment-dlc.yml` restricting tensortflow #834
    - Video restriction for multicamera epochs #834
    - Fixes to `_convert_mp4` #834
    - Replace deprecated calls to `yaml.safe_load()` #834
- Spikesorting:
    - Increase`spikeinterface` version to >=0.99.1, \<0.100 #852
    - Bug fix in single artifact interval edge case #859
    - Bug fix in FigURL #871
- LFP
    - In LFPArtifactDetection, only apply referencing if explicitly selected #863

## [0.5.0] (February 9, 2024)

### Infrastructure

- Docs:
    - Additional documentation. #690
    - Add overview of Spyglass to docs. #779
    - Update docs to reflect new notebooks. #776
- Mixin:
    - Add Mixin class to centralize `fetch_nwb` functionality. #692, #734
    - Refactor restriction use in `delete_downstream_merge` #703
    - Add `cautious_delete` to Mixin class
        - Initial implementation. #711, #762
        - More robust caching of join to downstream tables. #806
        - Overwrite datajoint `delete` method to use `cautious_delete`. #806
        - Reverse join order for session summary. #821
        - Add temporary logging of use to `common_usage`. #811, #821
- Merge Tables:
    - UUIDs: Revise Merge table uuid generation to include source. #824
    - UUIDs: Remove mutual exclusivity logic due to new UUID generation. #824
    - Add method for `merge_populate`. #824
- Linting:
    - Clean up following pre-commit checks. #688
    - Update linting for Black 24. #808
- Misc:
    - Add `deprecation_factory` to facilitate table migration. #717
    - Add Spyglass logger. #730
    - Increase pytest coverage for `common`, `lfp`, and `utils`. #743
    - Steamline dependency management. #822

### Pipelines

- Common:
    - `IntervalList`: Add secondary key `pipeline` #742
    - Add `common_usage` table. #811, #821, #824
    - Add catch errors during `populate_all_common`. #824
- Spike sorting:
    - Add SpikeSorting V1 pipeline. #651
    - Move modules into spikesorting.v0 #807
- LFP:
    - Minor fixes to LFPBandV1 populator and `make`. #706, #795
    - LFPV1: Fix error for multiple lfp settings on same data #775
- Linearization:
    - Minor fixes to LinearizedPositionV1 pipeline #695
    - Rename `position_linearization` -> `linearization`. #717
    - Migrate tables: `common_position` -> `linearization.v0`. #717
- Position:
    - Refactor input validation in DLC pipeline. #688
    - DLC path handling from config, and normalize naming convention. #722
    - Fix in place column bug #752
- Decoding:
    - Add `decoding` pipeline V1. #731, #769, #819
    - Add a table to store the decoding results #731
    - Use the new `non_local_detector` package for decoding #731
    - Allow multiple spike waveform features for clusterless decoding #731
    - Reorder notebooks #731
    - Add fetch class functionality to `Merge` table. #783, #786
    - Add ability to filter sorted units in decoding #807
    - Rename SortedSpikesGroup.SortGroup to SortedSpikesGroup.Units #807
    - Change methods with load\_... to fetch\_... for consistency #807
    - Use merge table methods to access part methods #807
- MUA
    - Add MUA pipeline V1. #731, #819
- Ripple
    - Add figurl to Ripple pipeline #819

## [0.4.3] (November 7, 2023)

- Migrate `config` helper scripts to Spyglass codebase. #662
- Revise contribution guidelines. #655
- Minor bug fixes. #656, #657, #659, #651, #671
- Add setup instruction specificity.
- Reduce primary key varchar allocation aross may tables. #664

## [0.4.2] (October 10, 2023)

### Infrastructure / Support

- Bumped Python version to 3.9. #583
- Updated user management helper scripts for MySQL 8. #650
- Centralized config/path handling to permit setting via datajoint config. #593
- Fixed Merge Table deletes: error specificity and transaction context. #617

### Pipelines

- Common:
    - Added support multiple cameras per epoch. #557
    - Removed `common_backup` schema. #631
    - Added support for multiple position objects per NWB in `common_behav` via
        PositionSource.SpatialSeries and RawPosition.PosObject #628, #616. _Note:_
        Existing functions have been made compatible, but column labels for
        `RawPosition.fetch1_dataframe` may change.
- Spike sorting:
    - Added pipeline populator. #637, #646, #647
    - Fixed curation functionality for `nn_isolation`. #597, #598
- Position: Added position interval/epoch mapping via PositionIntervalMap. #620,
    #621, #627
- LFP: Refactored pipeline. #594, #588, #605, #606, #607, #608, #615, #629

## [0.4.1] (June 30, 2023)

- Add mkdocs automated deployment. #527, #537, #549, #551
- Add class for Merge Tables. #556, #564, #565

## [0.4.0] (May 22, 2023)

- Updated call to `spikeinterface.preprocessing.whiten` to use dtype np.float16.
    #446,
- Updated default spike sorting metric parameters. #447
- Updated whitening to be compatible with recent changes in spikeinterface when
    using mountainsort. #449
- Moved LFP pipeline to `src/spyglass/lfp/v1` and addressed related usability
    issues. #468, #478, #482, #484, #504
- Removed whiten parameter for clusterless thresholder. #454
- Added plot to plot all DIO events in a session. #457
- Added file sharing functionality through kachery_cloud. #458, #460
- Pinned numpy version to `numpy<1.24`
- Added scripts to add guests and collaborators as users. #463
- Cleaned up installation instructions in repo README. #467
- Added checks in decoding visualization to ensure time dimensions are the
    correct length.
- Fixed artifact removed valid times. #472
- Added codespell workflow for spell checking and fixed typos. #471
- Updated LFP code to save LFP as `pynwb.ecephys.LFP` type. #475
- Added artifact detection to LFP pipeline. #473
- Replaced calls to `spikeinterface.sorters.get_default_params` with
    `spikeinterface.sorters.get_default_sorter_params`. #486
- Updated position pipeline and added functionality to handle pose estimation
    through DeepLabCut. #367, #505
- Updated `environment_position.yml`. #502
- Renamed `FirFilter` class to `FirFilterParameters`. #512

## [0.3.4] (March 30, 2023)

- Fixed error in spike sorting pipeline referencing the "probe_type" column
    which is no longer accessible from the `Electrode` table. #437
- Fixed error when inserting an NWB file that does not have a probe
    manufacturer. #433, #436
- Fixed error when adding a new `DataAcquisitionDevice` and a new `ProbeType`.
    #436
- Fixed inconsistency between capitalized/uncapitalized versions of "Intan" for
    DataAcquisitionAmplifier and DataAcquisitionDevice.adc_circuit. #430, #438

## [0.3.3] (March 29, 2023)

- Fixed errors from referencing the changed primary key for `Probe`. #429

## [0.3.2] (March 28, 2023)

- Fixed import of `common_nwbfile`. #424

## [0.3.1] (March 24, 2023)

- Fixed import error due to `sortingview.Workspace`. #421

## [0.3.0] (March 24, 2023)

- Refactor common for non Frank Lab data, allow file-based mods #420
- Allow creation and linkage of device metadata from YAML #400
- Move helper functions to utils directory #386

[0.3.0]: https://github.com/LorenFrankLab/spyglass/releases/tag/0.3.0
[0.3.1]: https://github.com/LorenFrankLab/spyglass/releases/tag/0.3.1
[0.3.2]: https://github.com/LorenFrankLab/spyglass/releases/tag/0.3.2
[0.3.3]: https://github.com/LorenFrankLab/spyglass/releases/tag/0.3.3
[0.3.4]: https://github.com/LorenFrankLab/spyglass/releases/tag/0.3.4
[0.4.0]: https://github.com/LorenFrankLab/spyglass/releases/tag/0.4.0
[0.4.1]: https://github.com/LorenFrankLab/spyglass/releases/tag/0.4.1
[0.4.2]: https://github.com/LorenFrankLab/spyglass/releases/tag/0.4.2
[0.4.3]: https://github.com/LorenFrankLab/spyglass/releases/tag/0.4.3
[0.5.0]: https://github.com/LorenFrankLab/spyglass/releases/tag/0.5.0
[0.5.1]: https://github.com/LorenFrankLab/spyglass/releases/tag/0.5.1
[0.5.2]: https://github.com/LorenFrankLab/spyglass/releases/tag/0.5.2<|MERGE_RESOLUTION|>--- conflicted
+++ resolved
@@ -6,16 +6,13 @@
 
 - Refactor `TableChain` to include `_searched` attribute. #867
 - Fix errors in config import #882
-<<<<<<< HEAD
+- Save current spyglass version in analysis nwb files to aid diagnosis #897
 - Add functionality to export vertical slice of database. #875
-=======
-- Save current spyglass version in analysis nwb files to aid diagnosis #897
 
 ### Pipelines
 
 -Spikesorting
     - Update calls in v0 pipeline for spikeinterface>=0.99 #893
->>>>>>> 309bde56
 
 ## [0.5.1] (March 7, 2024)
 
