# Change Log

## [0.5.4] (Unreleased)

### Release Notes

<!-- Running draft to be removed immediately prior to release. -->

### Infrastructure

- Disable populate transaction protection for long-populating tables #1066
<<<<<<< HEAD
- Update DataJoint to 0.14.2 #1081
=======
- Add docstrings to all public methods #1076
>>>>>>> 736d47b3

### Pipelines

- Decoding
    - Fix edge case errors in spike time loading #1083

## [0.5.3] (August 27, 2024)

### Infrastructure

- Create class `SpyglassGroupPart` to aid delete propagations #899
- Fix bug report template #955
- Add rollback option to `populate_all_common` #957, #971
- Add long-distance restrictions via `<<` and `>>` operators. #943, #969
- Fix relative pathing for `mkdocstring-python=>1.9.1`. #967, #968
- Add method to export a set of files to Dandi. #956
- Add `fetch_nwb` fallback to stream files from Dandi. #956
- Clean up old `TableChain.join` call in mixin delete. #982
- Add pytests for position pipeline, various `test_mode` exceptions #966
- Migrate `pip` dependencies from `environment.yml`s to `pyproject.toml` #966
- Add documentation for common error messages #997
- Expand `delete_downstream_merge` -> `delete_downstream_parts`. #1002
- `cautious_delete` now ...
    - Checks `IntervalList` and externals tables. #1002
    - Ends early if called on empty table. #1055
- Allow mixin tables with parallelization in `make` to run populate with
    `processes > 1` #1001, #1052, #1068
- Speed up fetch_nwb calls through merge tables #1017
- Allow `ModuleNotFoundError` or `ImportError` for optional dependencies #1023
- Ensure integrity of group tables #1026
- Convert list of LFP artifact removed interval list to array #1046
- Merge duplicate functions in decoding and spikesorting #1050, #1053, #1062,
    #1066, #1069
- Reivise docs organization.
    - Misc -> Features/ForDevelopers. #1029
    - Installation instructions -> Setup notebook. #1029
- Migrate SQL export tools to `utils` to support exporting `DandiPath` #1048
- Add tool for checking threads for metadata locks on a table #1063
- Use peripheral tables as fallback in `TableChains` #1035
- Ignore non-Spyglass tables during descendant check for `part_masters` #1035

### Pipelines

- Common

    - `PositionVideo` table now inserts into self after `make` #966
    - Don't insert lab member when creating lab team #983
    - Files created by `AnalysisNwbfile.create()` receive new object_id #999
    - Remove unused `ElectrodeBrainRegion` table #1003
    - Files created by `AnalysisNwbfile.create()` receive new object_id #999,
        #1004
    - Remove redundant calls to tables in `populate_all_common` #870
    - Improve logging clarity in `populate_all_common` #870
    - `PositionIntervalMap` now inserts null entries for missing intervals #870
    - `AnalysisFileLog` now truncates table names that exceed field length #1021
    - Disable logging with `AnalysisFileLog` #1024
    - Remove `common_ripple` schema #1061

- Decoding:

    - Default values for classes on `ImportError` #966
    - Add option to upsample data rate in `PositionGroup` #1008
    - Avoid interpolating over large `nan` intervals in position #1033
    - Minor code calling corrections #1073

- Position

    - Allow dlc without pre-existing tracking data #973, #975
    - Raise `KeyError` for missing input parameters across helper funcs #966
    - `DLCPosVideo` table now inserts into self after `make` #966
    - Remove unused `PositionVideoSelection` and `PositionVideo` tables #1003
    - Fix SQL query error in `DLCPosV1.fetch_nwb` #1011
    - Add keyword args to all calls of `convert_to_pixels` #870
    - Unify `make_video` logic across `DLCPosVideo` and `TrodesVideo` #870
    - Replace `OutputLogger` context manager with decorator #870
    - Rename `check_videofile` -> `find_mp4` and `get_video_path` ->
        `get_video_info` to reflect actual use #870
    - Fix `red_led_bisector` `np.nan` handling issue from #870. Fixed in #1034
    - Fix `one_pt_centoid` `np.nan` handling issue from #870. Fixed in #1034

- Spikesorting

    - Allow user to set smoothing timescale in `SortedSpikesGroup.get_firing_rate`
        #994
    - Update docstrings #996
    - Remove unused `UnitInclusionParameters` table from `spikesorting.v0` #1003
    - Fix bug in identification of artifact samples to be zeroed out in
        `spikesorting.v1.SpikeSorting` #1009
    - Remove deprecated dependencies on kachery_client #1014
    - Add `UnitAnnotation` table and naming convention for units #1027, #1052
    - Set `sparse` parameter to waveform extraction step in `spikesorting.v1`
        #1039
    - Efficiency improvement to `v0.Curation.insert_curation` #1072
    - Add pytests for `spikesorting.v1` #1078

## [0.5.2] (April 22, 2024)

### Infrastructure

- Refactor `TableChain` to include `_searched` attribute. #867
- Fix errors in config import #882
- Save current spyglass version in analysis nwb files to aid diagnosis #897
- Add functionality to export vertical slice of database. #875
- Add pynapple support #898
- Update PR template checklist to include db changes. #903
- Avoid permission check on personnel tables. #903
- Add documentation for `SpyglassMixin`. #903
- Add helper to identify merge table by definition. #903
- Prioritize datajoint filepath entry for defining abs_path of analysis nwbfile
    #918
- Fix potential duplicate entries in Merge part tables #922
- Add logging of AnalysisNwbfile creation time and size #937
- Fix error on empty delete call in merge table. #940
- Add log of AnalysisNwbfile creation time, size, and access count #937, #941

### Pipelines

- Spikesorting
    - Update calls in v0 pipeline for spikeinterface>=0.99 #893
    - Fix method type of `get_spike_times` #904
    - Add helper functions for restricting spikesorting results and linking to
        probe info #910
- Decoding
    - Handle dimensions of clusterless `get_ahead_behind_distance` #904
    - Fix improper handling of nwb file names with .strip #929

## [0.5.1] (March 7, 2024)

### Infrastructure

- Add user roles to `database_settings.py`. #832
- Fix redundancy in `waveforms_dir` #857
- Revise `dj_chains` to permit undirected paths for paths with multiple Merge
    Tables. #846

### Pipelines

- Common:
    - Add ActivityLog to `common_usage` to track unreferenced utilities. #870
- Position:
    - Fixes to `environment-dlc.yml` restricting tensortflow #834
    - Video restriction for multicamera epochs #834
    - Fixes to `_convert_mp4` #834
    - Replace deprecated calls to `yaml.safe_load()` #834
    - Refactoring to reduce redundancy #870
    - Migrate `OutputLogger` behavior to decorator #870
- Spikesorting:
    - Increase`spikeinterface` version to >=0.99.1, \<0.100 #852
    - Bug fix in single artifact interval edge case #859
    - Bug fix in FigURL #871
- LFP
    - In LFPArtifactDetection, only apply referencing if explicitly selected #863

## [0.5.0] (February 9, 2024)

### Infrastructure

- Docs:
    - Additional documentation. #690
    - Add overview of Spyglass to docs. #779
    - Update docs to reflect new notebooks. #776
- Mixin:
    - Add Mixin class to centralize `fetch_nwb` functionality. #692, #734
    - Refactor restriction use in `delete_downstream_merge` #703
    - Add `cautious_delete` to Mixin class
        - Initial implementation. #711, #762
        - More robust caching of join to downstream tables. #806
        - Overwrite datajoint `delete` method to use `cautious_delete`. #806
        - Reverse join order for session summary. #821
        - Add temporary logging of use to `common_usage`. #811, #821
- Merge Tables:
    - UUIDs: Revise Merge table uuid generation to include source. #824
    - UUIDs: Remove mutual exclusivity logic due to new UUID generation. #824
    - Add method for `merge_populate`. #824
- Linting:
    - Clean up following pre-commit checks. #688
    - Update linting for Black 24. #808
- Misc:
    - Add `deprecation_factory` to facilitate table migration. #717
    - Add Spyglass logger. #730
    - Increase pytest coverage for `common`, `lfp`, and `utils`. #743
    - Steamline dependency management. #822

### Pipelines

- Common:
    - `IntervalList`: Add secondary key `pipeline` #742
    - Add `common_usage` table. #811, #821, #824
    - Add catch errors during `populate_all_common`. #824
- Spike sorting:
    - Add SpikeSorting V1 pipeline. #651
    - Move modules into spikesorting.v0 #807
- LFP:
    - Minor fixes to LFPBandV1 populator and `make`. #706, #795
    - LFPV1: Fix error for multiple lfp settings on same data #775
- Linearization:
    - Minor fixes to LinearizedPositionV1 pipeline #695
    - Rename `position_linearization` -> `linearization`. #717
    - Migrate tables: `common_position` -> `linearization.v0`. #717
- Position:
    - Refactor input validation in DLC pipeline. #688
    - DLC path handling from config, and normalize naming convention. #722
    - Fix in place column bug #752
- Decoding:
    - Add `decoding` pipeline V1. #731, #769, #819
    - Add a table to store the decoding results #731
    - Use the new `non_local_detector` package for decoding #731
    - Allow multiple spike waveform features for clusterless decoding #731
    - Reorder notebooks #731
    - Add fetch class functionality to `Merge` table. #783, #786
    - Add ability to filter sorted units in decoding #807
    - Rename SortedSpikesGroup.SortGroup to SortedSpikesGroup.Units #807
    - Change methods with load\_... to fetch\_... for consistency #807
    - Use merge table methods to access part methods #807
- MUA
    - Add MUA pipeline V1. #731, #819
- Ripple
    - Add figurl to Ripple pipeline #819

## [0.4.3] (November 7, 2023)

- Migrate `config` helper scripts to Spyglass codebase. #662
- Revise contribution guidelines. #655
- Minor bug fixes. #656, #657, #659, #651, #671
- Add setup instruction specificity.
- Reduce primary key varchar allocation aross may tables. #664

## [0.4.2] (October 10, 2023)

### Infrastructure / Support

- Bumped Python version to 3.9. #583
- Updated user management helper scripts for MySQL 8. #650
- Centralized config/path handling to permit setting via datajoint config. #593
- Fixed Merge Table deletes: error specificity and transaction context. #617

### Pipelines

- Common:
    - Added support multiple cameras per epoch. #557
    - Removed `common_backup` schema. #631
    - Added support for multiple position objects per NWB in `common_behav` via
        PositionSource.SpatialSeries and RawPosition.PosObject #628, #616. _Note:_
        Existing functions have been made compatible, but column labels for
        `RawPosition.fetch1_dataframe` may change.
- Spike sorting:
    - Added pipeline populator. #637, #646, #647
    - Fixed curation functionality for `nn_isolation`. #597, #598
- Position: Added position interval/epoch mapping via PositionIntervalMap. #620,
    #621, #627
- LFP: Refactored pipeline. #594, #588, #605, #606, #607, #608, #615, #629

## [0.4.1] (June 30, 2023)

- Add mkdocs automated deployment. #527, #537, #549, #551
- Add class for Merge Tables. #556, #564, #565

## [0.4.0] (May 22, 2023)

- Updated call to `spikeinterface.preprocessing.whiten` to use dtype np.float16.
    #446,
- Updated default spike sorting metric parameters. #447
- Updated whitening to be compatible with recent changes in spikeinterface when
    using mountainsort. #449
- Moved LFP pipeline to `src/spyglass/lfp/v1` and addressed related usability
    issues. #468, #478, #482, #484, #504
- Removed whiten parameter for clusterless thresholder. #454
- Added plot to plot all DIO events in a session. #457
- Added file sharing functionality through kachery_cloud. #458, #460
- Pinned numpy version to `numpy<1.24`
- Added scripts to add guests and collaborators as users. #463
- Cleaned up installation instructions in repo README. #467
- Added checks in decoding visualization to ensure time dimensions are the
    correct length.
- Fixed artifact removed valid times. #472
- Added codespell workflow for spell checking and fixed typos. #471
- Updated LFP code to save LFP as `pynwb.ecephys.LFP` type. #475
- Added artifact detection to LFP pipeline. #473
- Replaced calls to `spikeinterface.sorters.get_default_params` with
    `spikeinterface.sorters.get_default_sorter_params`. #486
- Updated position pipeline and added functionality to handle pose estimation
    through DeepLabCut. #367, #505
- Updated `environment_position.yml`. #502
- Renamed `FirFilter` class to `FirFilterParameters`. #512

## [0.3.4] (March 30, 2023)

- Fixed error in spike sorting pipeline referencing the "probe_type" column
    which is no longer accessible from the `Electrode` table. #437
- Fixed error when inserting an NWB file that does not have a probe
    manufacturer. #433, #436
- Fixed error when adding a new `DataAcquisitionDevice` and a new `ProbeType`.
    #436
- Fixed inconsistency between capitalized/uncapitalized versions of "Intan" for
    DataAcquisitionAmplifier and DataAcquisitionDevice.adc_circuit. #430, #438

## [0.3.3] (March 29, 2023)

- Fixed errors from referencing the changed primary key for `Probe`. #429

## [0.3.2] (March 28, 2023)

- Fixed import of `common_nwbfile`. #424

## [0.3.1] (March 24, 2023)

- Fixed import error due to `sortingview.Workspace`. #421

## [0.3.0] (March 24, 2023)

- Refactor common for non Frank Lab data, allow file-based mods #420
- Allow creation and linkage of device metadata from YAML #400
- Move helper functions to utils directory #386

[0.3.0]: https://github.com/LorenFrankLab/spyglass/releases/tag/0.3.0
[0.3.1]: https://github.com/LorenFrankLab/spyglass/releases/tag/0.3.1
[0.3.2]: https://github.com/LorenFrankLab/spyglass/releases/tag/0.3.2
[0.3.3]: https://github.com/LorenFrankLab/spyglass/releases/tag/0.3.3
[0.3.4]: https://github.com/LorenFrankLab/spyglass/releases/tag/0.3.4
[0.4.0]: https://github.com/LorenFrankLab/spyglass/releases/tag/0.4.0
[0.4.1]: https://github.com/LorenFrankLab/spyglass/releases/tag/0.4.1
[0.4.2]: https://github.com/LorenFrankLab/spyglass/releases/tag/0.4.2
[0.4.3]: https://github.com/LorenFrankLab/spyglass/releases/tag/0.4.3
[0.5.0]: https://github.com/LorenFrankLab/spyglass/releases/tag/0.5.0
[0.5.1]: https://github.com/LorenFrankLab/spyglass/releases/tag/0.5.1
[0.5.2]: https://github.com/LorenFrankLab/spyglass/releases/tag/0.5.2
[0.5.3]: https://github.com/LorenFrankLab/spyglass/releases/tag/0.5.3
[0.5.4]: https://github.com/LorenFrankLab/spyglass/releases/tag/0.5.4<|MERGE_RESOLUTION|>--- conflicted
+++ resolved
@@ -9,11 +9,8 @@
 ### Infrastructure
 
 - Disable populate transaction protection for long-populating tables #1066
-<<<<<<< HEAD
+- Add docstrings to all public methods #1076
 - Update DataJoint to 0.14.2 #1081
-=======
-- Add docstrings to all public methods #1076
->>>>>>> 736d47b3
 
 ### Pipelines
 
