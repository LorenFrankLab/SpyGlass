# Change Log

## [0.5.4] (Unreleased)

### Release Notes

<!-- Running draft to be removed immediately prior to release. -->

```python
import datajoint as dj
from spyglass.linearization.v1.main import TrackGraph

TrackGraph.alter()  # Add edge map parameter
dj.FreeTable(dj.conn(), "common_session.session_group").drop()
```

### Infrastructure

- Disable populate transaction protection for long-populating tables #1066,
    #1108
- Add docstrings to all public methods #1076
- Update DataJoint to 0.14.2 #1081
- Allow restriction based on parent keys in `Merge.fetch_nwb()` #1086, #1126
- Import `datajoint.dependencies.unite_master_parts` -> `topo_sort` #1116
<<<<<<< HEAD
- Fix bool settings imported from dj config file #1117
=======
- Allow definition of tasks and new probe entries from config #1074, #1120
- Enforce match between ingested nwb probe geometry and existing table entry #1074
>>>>>>> 2668ddc5

### Pipelines

- Common

    - Drop `SessionGroup` table #1106
    - Improve electrodes import efficiency #1125

- Decoding

    - Fix edge case errors in spike time loading #1083

- Linearization

    - Add edge_map parameter to LinearizedPositionV1 #1091

- Position

    - Fix video directory bug in `DLCPoseEstimationSelection` #1103
    - Restore #973, allow DLC without position tracking #1100
    - Minor fix to `DLCCentroid` make function order #1112

- Spike Sorting

    - Fix bug in `get_group_by_shank` #1096
    - Fix bug in `_compute_metric` #1099
    - Fix bug in `insert_curation` returned key #1114

## [0.5.3] (August 27, 2024)

### Infrastructure

- Create class `SpyglassGroupPart` to aid delete propagations #899
- Fix bug report template #955
- Add rollback option to `populate_all_common` #957, #971
- Add long-distance restrictions via `<<` and `>>` operators. #943, #969
- Fix relative pathing for `mkdocstring-python=>1.9.1`. #967, #968
- Add method to export a set of files to Dandi. #956
- Add `fetch_nwb` fallback to stream files from Dandi. #956
- Clean up old `TableChain.join` call in mixin delete. #982
- Add pytests for position pipeline, various `test_mode` exceptions #966
- Migrate `pip` dependencies from `environment.yml`s to `pyproject.toml` #966
- Add documentation for common error messages #997
- Expand `delete_downstream_merge` -> `delete_downstream_parts`. #1002
- `cautious_delete` now ...
    - Checks `IntervalList` and externals tables. #1002
    - Ends early if called on empty table. #1055
- Allow mixin tables with parallelization in `make` to run populate with
    `processes > 1` #1001, #1052, #1068
- Speed up fetch_nwb calls through merge tables #1017
- Allow `ModuleNotFoundError` or `ImportError` for optional dependencies #1023
- Ensure integrity of group tables #1026
- Convert list of LFP artifact removed interval list to array #1046
- Merge duplicate functions in decoding and spikesorting #1050, #1053, #1062,
    #1066, #1069
- Reivise docs organization.
    - Misc -> Features/ForDevelopers. #1029
    - Installation instructions -> Setup notebook. #1029
- Migrate SQL export tools to `utils` to support exporting `DandiPath` #1048
- Add tool for checking threads for metadata locks on a table #1063
- Use peripheral tables as fallback in `TableChains` #1035
- Ignore non-Spyglass tables during descendant check for `part_masters` #1035

### Pipelines

- Common

    - `PositionVideo` table now inserts into self after `make` #966
    - Don't insert lab member when creating lab team #983
    - Files created by `AnalysisNwbfile.create()` receive new object_id #999
    - Remove unused `ElectrodeBrainRegion` table #1003
    - Files created by `AnalysisNwbfile.create()` receive new object_id #999,
        #1004
    - Remove redundant calls to tables in `populate_all_common` #870
    - Improve logging clarity in `populate_all_common` #870
    - `PositionIntervalMap` now inserts null entries for missing intervals #870
    - `AnalysisFileLog` now truncates table names that exceed field length #1021
    - Disable logging with `AnalysisFileLog` #1024
    - Remove `common_ripple` schema #1061

- Decoding:

    - Default values for classes on `ImportError` #966
    - Add option to upsample data rate in `PositionGroup` #1008
    - Avoid interpolating over large `nan` intervals in position #1033
    - Minor code calling corrections #1073

- Position

    - Allow dlc without pre-existing tracking data #973, #975
    - Raise `KeyError` for missing input parameters across helper funcs #966
    - `DLCPosVideo` table now inserts into self after `make` #966
    - Remove unused `PositionVideoSelection` and `PositionVideo` tables #1003
    - Fix SQL query error in `DLCPosV1.fetch_nwb` #1011
    - Add keyword args to all calls of `convert_to_pixels` #870
    - Unify `make_video` logic across `DLCPosVideo` and `TrodesVideo` #870
    - Replace `OutputLogger` context manager with decorator #870
    - Rename `check_videofile` -> `find_mp4` and `get_video_path` ->
        `get_video_info` to reflect actual use #870
    - Fix `red_led_bisector` `np.nan` handling issue from #870. Fixed in #1034
    - Fix `one_pt_centoid` `np.nan` handling issue from #870. Fixed in #1034

- Spikesorting

    - Allow user to set smoothing timescale in `SortedSpikesGroup.get_firing_rate`
        #994
    - Update docstrings #996
    - Remove unused `UnitInclusionParameters` table from `spikesorting.v0` #1003
    - Fix bug in identification of artifact samples to be zeroed out in
        `spikesorting.v1.SpikeSorting` #1009
    - Remove deprecated dependencies on kachery_client #1014
    - Add `UnitAnnotation` table and naming convention for units #1027, #1052
    - Set `sparse` parameter to waveform extraction step in `spikesorting.v1`
        #1039
    - Efficiency improvement to `v0.Curation.insert_curation` #1072
    - Add pytests for `spikesorting.v1` #1078

## [0.5.2] (April 22, 2024)

### Infrastructure

- Refactor `TableChain` to include `_searched` attribute. #867
- Fix errors in config import #882
- Save current spyglass version in analysis nwb files to aid diagnosis #897
- Add functionality to export vertical slice of database. #875
- Add pynapple support #898
- Update PR template checklist to include db changes. #903
- Avoid permission check on personnel tables. #903
- Add documentation for `SpyglassMixin`. #903
- Add helper to identify merge table by definition. #903
- Prioritize datajoint filepath entry for defining abs_path of analysis nwbfile
    #918
- Fix potential duplicate entries in Merge part tables #922
- Add logging of AnalysisNwbfile creation time and size #937
- Fix error on empty delete call in merge table. #940
- Add log of AnalysisNwbfile creation time, size, and access count #937, #941

### Pipelines

- Spikesorting
    - Update calls in v0 pipeline for spikeinterface>=0.99 #893
    - Fix method type of `get_spike_times` #904
    - Add helper functions for restricting spikesorting results and linking to
        probe info #910
- Decoding
    - Handle dimensions of clusterless `get_ahead_behind_distance` #904
    - Fix improper handling of nwb file names with .strip #929

## [0.5.1] (March 7, 2024)

### Infrastructure

- Add user roles to `database_settings.py`. #832
- Fix redundancy in `waveforms_dir` #857
- Revise `dj_chains` to permit undirected paths for paths with multiple Merge
    Tables. #846

### Pipelines

- Common:
    - Add ActivityLog to `common_usage` to track unreferenced utilities. #870
- Position:
    - Fixes to `environment-dlc.yml` restricting tensortflow #834
    - Video restriction for multicamera epochs #834
    - Fixes to `_convert_mp4` #834
    - Replace deprecated calls to `yaml.safe_load()` #834
    - Refactoring to reduce redundancy #870
    - Migrate `OutputLogger` behavior to decorator #870
- Spikesorting:
    - Increase`spikeinterface` version to >=0.99.1, \<0.100 #852
    - Bug fix in single artifact interval edge case #859
    - Bug fix in FigURL #871
- LFP
    - In LFPArtifactDetection, only apply referencing if explicitly selected #863

## [0.5.0] (February 9, 2024)

### Infrastructure

- Docs:
    - Additional documentation. #690
    - Add overview of Spyglass to docs. #779
    - Update docs to reflect new notebooks. #776
- Mixin:
    - Add Mixin class to centralize `fetch_nwb` functionality. #692, #734
    - Refactor restriction use in `delete_downstream_merge` #703
    - Add `cautious_delete` to Mixin class
        - Initial implementation. #711, #762
        - More robust caching of join to downstream tables. #806
        - Overwrite datajoint `delete` method to use `cautious_delete`. #806
        - Reverse join order for session summary. #821
        - Add temporary logging of use to `common_usage`. #811, #821
- Merge Tables:
    - UUIDs: Revise Merge table uuid generation to include source. #824
    - UUIDs: Remove mutual exclusivity logic due to new UUID generation. #824
    - Add method for `merge_populate`. #824
- Linting:
    - Clean up following pre-commit checks. #688
    - Update linting for Black 24. #808
- Misc:
    - Add `deprecation_factory` to facilitate table migration. #717
    - Add Spyglass logger. #730
    - Increase pytest coverage for `common`, `lfp`, and `utils`. #743
    - Steamline dependency management. #822

### Pipelines

- Common:
    - `IntervalList`: Add secondary key `pipeline` #742
    - Add `common_usage` table. #811, #821, #824
    - Add catch errors during `populate_all_common`. #824
- Spike sorting:
    - Add SpikeSorting V1 pipeline. #651
    - Move modules into spikesorting.v0 #807
- LFP:
    - Minor fixes to LFPBandV1 populator and `make`. #706, #795
    - LFPV1: Fix error for multiple lfp settings on same data #775
- Linearization:
    - Minor fixes to LinearizedPositionV1 pipeline #695
    - Rename `position_linearization` -> `linearization`. #717
    - Migrate tables: `common_position` -> `linearization.v0`. #717
- Position:
    - Refactor input validation in DLC pipeline. #688
    - DLC path handling from config, and normalize naming convention. #722
    - Fix in place column bug #752
- Decoding:
    - Add `decoding` pipeline V1. #731, #769, #819
    - Add a table to store the decoding results #731
    - Use the new `non_local_detector` package for decoding #731
    - Allow multiple spike waveform features for clusterless decoding #731
    - Reorder notebooks #731
    - Add fetch class functionality to `Merge` table. #783, #786
    - Add ability to filter sorted units in decoding #807
    - Rename SortedSpikesGroup.SortGroup to SortedSpikesGroup.Units #807
    - Change methods with load\_... to fetch\_... for consistency #807
    - Use merge table methods to access part methods #807
- MUA
    - Add MUA pipeline V1. #731, #819
- Ripple
    - Add figurl to Ripple pipeline #819

## [0.4.3] (November 7, 2023)

- Migrate `config` helper scripts to Spyglass codebase. #662
- Revise contribution guidelines. #655
- Minor bug fixes. #656, #657, #659, #651, #671
- Add setup instruction specificity.
- Reduce primary key varchar allocation aross may tables. #664

## [0.4.2] (October 10, 2023)

### Infrastructure / Support

- Bumped Python version to 3.9. #583
- Updated user management helper scripts for MySQL 8. #650
- Centralized config/path handling to permit setting via datajoint config. #593
- Fixed Merge Table deletes: error specificity and transaction context. #617

### Pipelines

- Common:
    - Added support multiple cameras per epoch. #557
    - Removed `common_backup` schema. #631
    - Added support for multiple position objects per NWB in `common_behav` via
        PositionSource.SpatialSeries and RawPosition.PosObject #628, #616. _Note:_
        Existing functions have been made compatible, but column labels for
        `RawPosition.fetch1_dataframe` may change.
- Spike sorting:
    - Added pipeline populator. #637, #646, #647
    - Fixed curation functionality for `nn_isolation`. #597, #598
- Position: Added position interval/epoch mapping via PositionIntervalMap. #620,
    #621, #627
- LFP: Refactored pipeline. #594, #588, #605, #606, #607, #608, #615, #629

## [0.4.1] (June 30, 2023)

- Add mkdocs automated deployment. #527, #537, #549, #551
- Add class for Merge Tables. #556, #564, #565

## [0.4.0] (May 22, 2023)

- Updated call to `spikeinterface.preprocessing.whiten` to use dtype np.float16.
    #446,
- Updated default spike sorting metric parameters. #447
- Updated whitening to be compatible with recent changes in spikeinterface when
    using mountainsort. #449
- Moved LFP pipeline to `src/spyglass/lfp/v1` and addressed related usability
    issues. #468, #478, #482, #484, #504
- Removed whiten parameter for clusterless thresholder. #454
- Added plot to plot all DIO events in a session. #457
- Added file sharing functionality through kachery_cloud. #458, #460
- Pinned numpy version to `numpy<1.24`
- Added scripts to add guests and collaborators as users. #463
- Cleaned up installation instructions in repo README. #467
- Added checks in decoding visualization to ensure time dimensions are the
    correct length.
- Fixed artifact removed valid times. #472
- Added codespell workflow for spell checking and fixed typos. #471
- Updated LFP code to save LFP as `pynwb.ecephys.LFP` type. #475
- Added artifact detection to LFP pipeline. #473
- Replaced calls to `spikeinterface.sorters.get_default_params` with
    `spikeinterface.sorters.get_default_sorter_params`. #486
- Updated position pipeline and added functionality to handle pose estimation
    through DeepLabCut. #367, #505
- Updated `environment_position.yml`. #502
- Renamed `FirFilter` class to `FirFilterParameters`. #512

## [0.3.4] (March 30, 2023)

- Fixed error in spike sorting pipeline referencing the "probe_type" column
    which is no longer accessible from the `Electrode` table. #437
- Fixed error when inserting an NWB file that does not have a probe
    manufacturer. #433, #436
- Fixed error when adding a new `DataAcquisitionDevice` and a new `ProbeType`.
    #436
- Fixed inconsistency between capitalized/uncapitalized versions of "Intan" for
    DataAcquisitionAmplifier and DataAcquisitionDevice.adc_circuit. #430, #438

## [0.3.3] (March 29, 2023)

- Fixed errors from referencing the changed primary key for `Probe`. #429

## [0.3.2] (March 28, 2023)

- Fixed import of `common_nwbfile`. #424

## [0.3.1] (March 24, 2023)

- Fixed import error due to `sortingview.Workspace`. #421

## [0.3.0] (March 24, 2023)

- Refactor common for non Frank Lab data, allow file-based mods #420
- Allow creation and linkage of device metadata from YAML #400
- Move helper functions to utils directory #386

[0.3.0]: https://github.com/LorenFrankLab/spyglass/releases/tag/0.3.0
[0.3.1]: https://github.com/LorenFrankLab/spyglass/releases/tag/0.3.1
[0.3.2]: https://github.com/LorenFrankLab/spyglass/releases/tag/0.3.2
[0.3.3]: https://github.com/LorenFrankLab/spyglass/releases/tag/0.3.3
[0.3.4]: https://github.com/LorenFrankLab/spyglass/releases/tag/0.3.4
[0.4.0]: https://github.com/LorenFrankLab/spyglass/releases/tag/0.4.0
[0.4.1]: https://github.com/LorenFrankLab/spyglass/releases/tag/0.4.1
[0.4.2]: https://github.com/LorenFrankLab/spyglass/releases/tag/0.4.2
[0.4.3]: https://github.com/LorenFrankLab/spyglass/releases/tag/0.4.3
[0.5.0]: https://github.com/LorenFrankLab/spyglass/releases/tag/0.5.0
[0.5.1]: https://github.com/LorenFrankLab/spyglass/releases/tag/0.5.1
[0.5.2]: https://github.com/LorenFrankLab/spyglass/releases/tag/0.5.2
[0.5.3]: https://github.com/LorenFrankLab/spyglass/releases/tag/0.5.3
[0.5.4]: https://github.com/LorenFrankLab/spyglass/releases/tag/0.5.4<|MERGE_RESOLUTION|>--- conflicted
+++ resolved
@@ -22,12 +22,9 @@
 - Update DataJoint to 0.14.2 #1081
 - Allow restriction based on parent keys in `Merge.fetch_nwb()` #1086, #1126
 - Import `datajoint.dependencies.unite_master_parts` -> `topo_sort` #1116
-<<<<<<< HEAD
 - Fix bool settings imported from dj config file #1117
-=======
 - Allow definition of tasks and new probe entries from config #1074, #1120
 - Enforce match between ingested nwb probe geometry and existing table entry #1074
->>>>>>> 2668ddc5
 
 ### Pipelines
 
