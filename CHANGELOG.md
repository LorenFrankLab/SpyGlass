--- conflicted
+++ resolved
@@ -39,11 +39,7 @@
 - Allow `ModuleNotFoundError` or `ImportError` for optional dependencies #1023
 - Ensure integrity of group tables #1026
 - Convert list of LFP artifact removed interval list to array #1046
-<<<<<<< HEAD
-- Merge duplicate functions in decoding and spikesorting #1050, #1053, #1062
-=======
-- Merge duplicate functions in decoding and spikesorting #1050, #1053, #1058, #1069
->>>>>>> fa968bbb
+- Merge duplicate functions in decoding and spikesorting #1050, #1053, #1062, #1069
 - Revise docs organization.
     - Misc -> Features/ForDevelopers. #1029
     - Installation instructions -> Setup notebook. #1029
