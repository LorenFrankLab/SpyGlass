# Change Log

## [0.5.2] (Unreleased)

### Release Notes

<!-- Running draft to be removed immediately prior to release. -->

### Infrastructure

- Refactor `TableChain` to include `_searched` attribute. #867
- Fix errors in config import #882
- Save current spyglass version in analysis nwb files to aid diagnosis #897
- Add pynapple support #898
<<<<<<< HEAD
- Update PR template checklist to include db changes. #903
- Avoid permission check on personnel tables. #903
- Add documentation for `SpyglassMixin`. #903
- Add helper to identify merge table by definition. #903
=======
- Prioritize datajoint filepath entry for defining abs_path of analysis nwbfile #918
- Fix potential duplicate entries in Merge part tables #922
>>>>>>> a9eb28af

### Pipelines

- Spikesorting
    - Update calls in v0 pipeline for spikeinterface>=0.99 #893
    - Fix method type of `get_spike_times` #904
- Decoding
    - Handle dimensions of clusterless `get_ahead_behind_distance` #904

## [0.5.1] (March 7, 2024)

### Infrastructure

- Add user roles to `database_settings.py`. #832
- Fix redundancy in `waveforms_dir` #857
- Revise `dj_chains` to permit undirected paths for paths with multiple Merge
    Tables. #846

### Pipelines

- Position:
    - Fixes to `environment-dlc.yml` restricting tensortflow #834
    - Video restriction for multicamera epochs #834
    - Fixes to `_convert_mp4` #834
    - Replace deprecated calls to `yaml.safe_load()` #834
- Spikesorting:
    - Increase`spikeinterface` version to >=0.99.1, \<0.100 #852
    - Bug fix in single artifact interval edge case #859
    - Bug fix in FigURL #871
- LFP
    - In LFPArtifactDetection, only apply referencing if explicitly selected #863

## [0.5.0] (February 9, 2024)

### Infrastructure

- Docs:
    - Additional documentation. #690
    - Add overview of Spyglass to docs. #779
    - Update docs to reflect new notebooks. #776
- Mixin:
    - Add Mixin class to centralize `fetch_nwb` functionality. #692, #734
    - Refactor restriction use in `delete_downstream_merge` #703
    - Add `cautious_delete` to Mixin class
        - Initial implementation. #711, #762
        - More robust caching of join to downstream tables. #806
        - Overwrite datajoint `delete` method to use `cautious_delete`. #806
        - Reverse join order for session summary. #821
        - Add temporary logging of use to `common_usage`. #811, #821
- Merge Tables:
    - UUIDs: Revise Merge table uuid generation to include source. #824
    - UUIDs: Remove mutual exclusivity logic due to new UUID generation. #824
    - Add method for `merge_populate`. #824
- Linting:
    - Clean up following pre-commit checks. #688
    - Update linting for Black 24. #808
- Misc:
    - Add `deprecation_factory` to facilitate table migration. #717
    - Add Spyglass logger. #730
    - Increase pytest coverage for `common`, `lfp`, and `utils`. #743
    - Steamline dependency management. #822

### Pipelines

- Common:
    - `IntervalList`: Add secondary key `pipeline` #742
    - Add `common_usage` table. #811, #821, #824
    - Add catch errors during `populate_all_common`. #824
- Spike sorting:
    - Add SpikeSorting V1 pipeline. #651
    - Move modules into spikesorting.v0 #807
- LFP:
    - Minor fixes to LFPBandV1 populator and `make`. #706, #795
    - LFPV1: Fix error for multiple lfp settings on same data #775
- Linearization:
    - Minor fixes to LinearizedPositionV1 pipeline #695
    - Rename `position_linearization` -> `linearization`. #717
    - Migrate tables: `common_position` -> `linearization.v0`. #717
- Position:
    - Refactor input validation in DLC pipeline. #688
    - DLC path handling from config, and normalize naming convention. #722
    - Fix in place column bug #752
- Decoding:
    - Add `decoding` pipeline V1. #731, #769, #819
    - Add a table to store the decoding results #731
    - Use the new `non_local_detector` package for decoding #731
    - Allow multiple spike waveform features for clusterless decoding #731
    - Reorder notebooks #731
    - Add fetch class functionality to `Merge` table. #783, #786
    - Add ability to filter sorted units in decoding #807
    - Rename SortedSpikesGroup.SortGroup to SortedSpikesGroup.Units #807
    - Change methods with load\_... to fetch\_... for consistency #807
    - Use merge table methods to access part methods #807
- MUA
    - Add MUA pipeline V1. #731, #819
- Ripple
    - Add figurl to Ripple pipeline #819

## [0.4.3] (November 7, 2023)

- Migrate `config` helper scripts to Spyglass codebase. #662
- Revise contribution guidelines. #655
- Minor bug fixes. #656, #657, #659, #651, #671
- Add setup instruction specificity.
- Reduce primary key varchar allocation aross may tables. #664

## [0.4.2] (October 10, 2023)

### Infrastructure / Support

- Bumped Python version to 3.9. #583
- Updated user management helper scripts for MySQL 8. #650
- Centralized config/path handling to permit setting via datajoint config. #593
- Fixed Merge Table deletes: error specificity and transaction context. #617

### Pipelines

- Common:
    - Added support multiple cameras per epoch. #557
    - Removed `common_backup` schema. #631
    - Added support for multiple position objects per NWB in `common_behav` via
        PositionSource.SpatialSeries and RawPosition.PosObject #628, #616. _Note:_
        Existing functions have been made compatible, but column labels for
        `RawPosition.fetch1_dataframe` may change.
- Spike sorting:
    - Added pipeline populator. #637, #646, #647
    - Fixed curation functionality for `nn_isolation`. #597, #598
- Position: Added position interval/epoch mapping via PositionIntervalMap. #620,
    #621, #627
- LFP: Refactored pipeline. #594, #588, #605, #606, #607, #608, #615, #629

## [0.4.1] (June 30, 2023)

- Add mkdocs automated deployment. #527, #537, #549, #551
- Add class for Merge Tables. #556, #564, #565

## [0.4.0] (May 22, 2023)

- Updated call to `spikeinterface.preprocessing.whiten` to use dtype np.float16.
    #446,
- Updated default spike sorting metric parameters. #447
- Updated whitening to be compatible with recent changes in spikeinterface when
    using mountainsort. #449
- Moved LFP pipeline to `src/spyglass/lfp/v1` and addressed related usability
    issues. #468, #478, #482, #484, #504
- Removed whiten parameter for clusterless thresholder. #454
- Added plot to plot all DIO events in a session. #457
- Added file sharing functionality through kachery_cloud. #458, #460
- Pinned numpy version to `numpy<1.24`
- Added scripts to add guests and collaborators as users. #463
- Cleaned up installation instructions in repo README. #467
- Added checks in decoding visualization to ensure time dimensions are the
    correct length.
- Fixed artifact removed valid times. #472
- Added codespell workflow for spell checking and fixed typos. #471
- Updated LFP code to save LFP as `pynwb.ecephys.LFP` type. #475
- Added artifact detection to LFP pipeline. #473
- Replaced calls to `spikeinterface.sorters.get_default_params` with
    `spikeinterface.sorters.get_default_sorter_params`. #486
- Updated position pipeline and added functionality to handle pose estimation
    through DeepLabCut. #367, #505
- Updated `environment_position.yml`. #502
- Renamed `FirFilter` class to `FirFilterParameters`. #512

## [0.3.4] (March 30, 2023)

- Fixed error in spike sorting pipeline referencing the "probe_type" column
    which is no longer accessible from the `Electrode` table. #437
- Fixed error when inserting an NWB file that does not have a probe
    manufacturer. #433, #436
- Fixed error when adding a new `DataAcquisitionDevice` and a new `ProbeType`.
    #436
- Fixed inconsistency between capitalized/uncapitalized versions of "Intan" for
    DataAcquisitionAmplifier and DataAcquisitionDevice.adc_circuit. #430, #438

## [0.3.3] (March 29, 2023)

- Fixed errors from referencing the changed primary key for `Probe`. #429

## [0.3.2] (March 28, 2023)

- Fixed import of `common_nwbfile`. #424

## [0.3.1] (March 24, 2023)

- Fixed import error due to `sortingview.Workspace`. #421

## [0.3.0] (March 24, 2023)

- Refactor common for non Frank Lab data, allow file-based mods #420
- Allow creation and linkage of device metadata from YAML #400
- Move helper functions to utils directory #386

[0.3.0]: https://github.com/LorenFrankLab/spyglass/releases/tag/0.3.0
[0.3.1]: https://github.com/LorenFrankLab/spyglass/releases/tag/0.3.1
[0.3.2]: https://github.com/LorenFrankLab/spyglass/releases/tag/0.3.2
[0.3.3]: https://github.com/LorenFrankLab/spyglass/releases/tag/0.3.3
[0.3.4]: https://github.com/LorenFrankLab/spyglass/releases/tag/0.3.4
[0.4.0]: https://github.com/LorenFrankLab/spyglass/releases/tag/0.4.0
[0.4.1]: https://github.com/LorenFrankLab/spyglass/releases/tag/0.4.1
[0.4.2]: https://github.com/LorenFrankLab/spyglass/releases/tag/0.4.2
[0.4.3]: https://github.com/LorenFrankLab/spyglass/releases/tag/0.4.3
[0.5.0]: https://github.com/LorenFrankLab/spyglass/releases/tag/0.5.0
[0.5.1]: https://github.com/LorenFrankLab/spyglass/releases/tag/0.5.1
[0.5.2]: https://github.com/LorenFrankLab/spyglass/releases/tag/0.5.2<|MERGE_RESOLUTION|>--- conflicted
+++ resolved
@@ -12,15 +12,12 @@
 - Fix errors in config import #882
 - Save current spyglass version in analysis nwb files to aid diagnosis #897
 - Add pynapple support #898
-<<<<<<< HEAD
 - Update PR template checklist to include db changes. #903
 - Avoid permission check on personnel tables. #903
 - Add documentation for `SpyglassMixin`. #903
 - Add helper to identify merge table by definition. #903
-=======
 - Prioritize datajoint filepath entry for defining abs_path of analysis nwbfile #918
 - Fix potential duplicate entries in Merge part tables #922
->>>>>>> a9eb28af
 
 ### Pipelines
 
