# Change Log

## [0.4.4] (Unreleased)

### Infrastructure

- Additional documentation. #690
- Clean up following pre-commit checks. #688
- Add Mixin class to centralize `fetch_nwb` functionality. #692, #734
- Refactor restriction use in `delete_downstream_merge` #703
- Add `cautious_delete` to Mixin class, initial implementation. #711
- Add `deprecation_factory` to facilitate table migration. #717
- Add Spyglass logger. #730
- IntervalList: Add secondary key `pipeline` #742

### Pipelines

- Spike sorting: Add SpikeSorting V1 pipeline. #651
- LFP: Minor fixes to LFPBandV1 populator. #706
- Linearization:
    - Minor fixes to LinearizedPositionV1 pipeline #695
    - Rename `position_linearization` -> `linearization`. #717
    - Migrate tables: `common_position` -> `linearization.v0`. #717
- Position:
    - Refactor input validation in DLC pipeline. #688
    - DLC path handling from config, and normalize naming convention. #722
- Decoding:
    - Add `decoding` pipeline V1. #731
    - Add a table to store the decoding results #731
    - Use the new `non_local_detector` package for decoding #731
    - Allow multiple spike waveform features for clusterelss decoding #731
    - Reorder notebooks #731
<<<<<<< HEAD
=======

>>>>>>> a9de3053

## [0.4.3] (November 7, 2023)

- Migrate `config` helper scripts to Spyglass codebase. #662
- Revise contribution guidelines. #655
- Minor bug fixes. #656, #657, #659, #651, #671
- Add setup instruction specificity.
- Reduce primary key varchar allocation aross may tables. #664

## [0.4.2] (October 10, 2023)

### Infrastructure / Support

- Bumped Python version to 3.9. #583
- Updated user management helper scripts for MySQL 8. #650
- Centralized config/path handling to permit setting via datajoint config. #593
- Fixed Merge Table deletes: error specificity and transaction context. #617

### Pipelines

- Common:
    - Added support multiple cameras per epoch. #557
    - Removed `common_backup` schema. #631
    - Added support for multiple position objects per NWB in `common_behav` via
        PositionSource.SpatialSeries and RawPosition.PosObject #628, #616. _Note:_
        Existing functions have been made compatible, but column labels for
        `RawPosition.fetch1_dataframe` may change.
- Spike sorting:
    - Added pipeline populator. #637, #646, #647
    - Fixed curation functionality for `nn_isolation`. #597, #598
- Position: Added position interval/epoch mapping via PositionIntervalMap. #620,
    #621, #627
- LFP: Refactored pipeline. #594, #588, #605, #606, #607, #608, #615, #629

## [0.4.1] (June 30, 2023)

- Add mkdocs automated deployment. #527, #537, #549, #551
- Add class for Merge Tables. #556, #564, #565

## [0.4.0] (May 22, 2023)

- Updated call to `spikeinterface.preprocessing.whiten` to use dtype np.float16.
    #446,
- Updated default spike sorting metric parameters. #447
- Updated whitening to be compatible with recent changes in spikeinterface when
    using mountainsort. #449
- Moved LFP pipeline to `src/spyglass/lfp/v1` and addressed related usability
    issues. #468, #478, #482, #484, #504
- Removed whiten parameter for clusterless thresholder. #454
- Added plot to plot all DIO events in a session. #457
- Added file sharing functionality through kachery_cloud. #458, #460
- Pinned numpy version to `numpy<1.24`
- Added scripts to add guests and collaborators as users. #463
- Cleaned up installation instructions in repo README. #467
- Added checks in decoding visualization to ensure time dimensions are the
    correct length.
- Fixed artifact removed valid times. #472
- Added codespell workflow for spell checking and fixed typos. #471
- Updated LFP code to save LFP as `pynwb.ecephys.LFP` type. #475
- Added artifact detection to LFP pipeline. #473
- Replaced calls to `spikeinterface.sorters.get_default_params` with
    `spikeinterface.sorters.get_default_sorter_params`. #486
- Updated position pipeline and added functionality to handle pose estimation
    through DeepLabCut. #367, #505
- Updated `environment_position.yml`. #502
- Renamed `FirFilter` class to `FirFilterParameters`. #512

## [0.3.4] (March 30, 2023)

- Fixed error in spike sorting pipeline referencing the "probe_type" column
    which is no longer accessible from the `Electrode` table. #437
- Fixed error when inserting an NWB file that does not have a probe
    manufacturer. #433, #436
- Fixed error when adding a new `DataAcquisitionDevice` and a new `ProbeType`.
    #436
- Fixed inconsistency between capitalized/uncapitalized versions of "Intan" for
    DataAcquisitionAmplifier and DataAcquisitionDevice.adc_circuit. #430, #438

## [0.3.3] (March 29, 2023)

- Fixed errors from referencing the changed primary key for `Probe`. #429

## [0.3.2] (March 28, 2023)

- Fixed import of `common_nwbfile`. #424

## [0.3.1] (March 24, 2023)

- Fixed import error due to `sortingview.Workspace`. #421

## [0.3.0] (March 24, 2023)

- Refactor common for non Frank Lab data, allow file-based mods #420
- Allow creation and linkage of device metadata from YAML #400
- Move helper functions to utils directory #386

[0.3.0]: https://github.com/LorenFrankLab/spyglass/releases/tag/0.3.0
[0.3.1]: https://github.com/LorenFrankLab/spyglass/releases/tag/0.3.1
[0.3.2]: https://github.com/LorenFrankLab/spyglass/releases/tag/0.3.2
[0.3.3]: https://github.com/LorenFrankLab/spyglass/releases/tag/0.3.3
[0.3.4]: https://github.com/LorenFrankLab/spyglass/releases/tag/0.3.4
[0.4.0]: https://github.com/LorenFrankLab/spyglass/releases/tag/0.4.0
[0.4.1]: https://github.com/LorenFrankLab/spyglass/releases/tag/0.4.1
[0.4.2]: https://github.com/LorenFrankLab/spyglass/releases/tag/0.4.2
[0.4.3]: https://github.com/LorenFrankLab/spyglass/releases/tag/0.4.3
[0.4.4]: https://github.com/LorenFrankLab/spyglass/releases/tag/0.4.4<|MERGE_RESOLUTION|>--- conflicted
+++ resolved
@@ -30,10 +30,7 @@
     - Use the new `non_local_detector` package for decoding #731
     - Allow multiple spike waveform features for clusterelss decoding #731
     - Reorder notebooks #731
-<<<<<<< HEAD
-=======
 
->>>>>>> a9de3053
 
 ## [0.4.3] (November 7, 2023)
 
