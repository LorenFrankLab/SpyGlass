# Change Log

## [0.5.4] (Unreleased)

### Release Notes

<!-- Running draft to be removed immediately prior to release. -->

### Infrastructure

- Disable populate transaction protection for long-populating tables #1066

### Pipelines

- Decoding
    - Fix edge case errors in spike time loading #1083

## [0.5.3] (August 27, 2024)

### Infrastructure

- Create class `SpyglassGroupPart` to aid delete propagations #899
- Fix bug report template #955
- Add rollback option to `populate_all_common` #957, #971
- Add long-distance restrictions via `<<` and `>>` operators. #943, #969
- Fix relative pathing for `mkdocstring-python=>1.9.1`. #967, #968
- Add method to export a set of files to Dandi. #956
- Add `fetch_nwb` fallback to stream files from Dandi. #956
- Clean up old `TableChain.join` call in mixin delete. #982
- Add pytests for position pipeline, various `test_mode` exceptions #966
- Migrate `pip` dependencies from `environment.yml`s to `pyproject.toml` #966
- Add documentation for common error messages #997
- Expand `delete_downstream_merge` -> `delete_downstream_parts`. #1002
- `cautious_delete` now ...
    - Checks `IntervalList` and externals tables. #1002
    - Ends early if called on empty table. #1055
- Allow mixin tables with parallelization in `make` to run populate with
    `processes > 1` #1001, #1052, #1068
- Speed up fetch_nwb calls through merge tables #1017
- Allow `ModuleNotFoundError` or `ImportError` for optional dependencies #1023
- Ensure integrity of group tables #1026
- Convert list of LFP artifact removed interval list to array #1046
<<<<<<< HEAD
- Merge duplicate functions in decoding and spikesorting #1050, #1053, #1058,
    #1066, #1069
- Revise docs organization.
=======
- Merge duplicate functions in decoding and spikesorting #1050, #1053, #1062,
    #1066, #1069
- Reivise docs organization.
>>>>>>> d4dbc232
    - Misc -> Features/ForDevelopers. #1029
    - Installation instructions -> Setup notebook. #1029
- Migrate SQL export tools to `utils` to support exporting `DandiPath` #1048
- Add tool for checking threads for metadata locks on a table #1063
<<<<<<< HEAD
- Add docstrings to all public methods #1076
=======
- Use peripheral tables as fallback in `TableChains` #1035
- Ignore non-Spyglass tables during descendant check for `part_masters` #1035
>>>>>>> d4dbc232

### Pipelines

- Common

    - `PositionVideo` table now inserts into self after `make` #966
    - Don't insert lab member when creating lab team #983
    - Files created by `AnalysisNwbfile.create()` receive new object_id #999
    - Remove unused `ElectrodeBrainRegion` table #1003
    - Files created by `AnalysisNwbfile.create()` receive new object_id #999,
        #1004
    - Remove redundant calls to tables in `populate_all_common` #870
    - Improve logging clarity in `populate_all_common` #870
    - `PositionIntervalMap` now inserts null entries for missing intervals #870
    - `AnalysisFileLog` now truncates table names that exceed field length #1021
    - Disable logging with `AnalysisFileLog` #1024
    - Remove `common_ripple` schema #1061

- Decoding:

    - Default values for classes on `ImportError` #966
    - Add option to upsample data rate in `PositionGroup` #1008
    - Avoid interpolating over large `nan` intervals in position #1033
    - Minor code calling corrections #1073

- Position

    - Allow dlc without pre-existing tracking data #973, #975
    - Raise `KeyError` for missing input parameters across helper funcs #966
    - `DLCPosVideo` table now inserts into self after `make` #966
    - Remove unused `PositionVideoSelection` and `PositionVideo` tables #1003
    - Fix SQL query error in `DLCPosV1.fetch_nwb` #1011
    - Add keyword args to all calls of `convert_to_pixels` #870
    - Unify `make_video` logic across `DLCPosVideo` and `TrodesVideo` #870
    - Replace `OutputLogger` context manager with decorator #870
    - Rename `check_videofile` -> `find_mp4` and `get_video_path` ->
        `get_video_info` to reflect actual use #870
    - Fix `red_led_bisector` `np.nan` handling issue from #870. Fixed in #1034
    - Fix `one_pt_centoid` `np.nan` handling issue from #870. Fixed in #1034

- Spikesorting

    - Allow user to set smoothing timescale in `SortedSpikesGroup.get_firing_rate`
        #994
    - Update docstrings #996
    - Remove unused `UnitInclusionParameters` table from `spikesorting.v0` #1003
    - Fix bug in identification of artifact samples to be zeroed out in
        `spikesorting.v1.SpikeSorting` #1009
    - Remove deprecated dependencies on kachery_client #1014
    - Add `UnitAnnotation` table and naming convention for units #1027, #1052
    - Set `sparse` parameter to waveform extraction step in `spikesorting.v1`
        #1039
    - Efficiency improvement to `v0.Curation.insert_curation` #1072

## [0.5.2] (April 22, 2024)

### Infrastructure

- Refactor `TableChain` to include `_searched` attribute. #867
- Fix errors in config import #882
- Save current spyglass version in analysis nwb files to aid diagnosis #897
- Add functionality to export vertical slice of database. #875
- Add pynapple support #898
- Update PR template checklist to include db changes. #903
- Avoid permission check on personnel tables. #903
- Add documentation for `SpyglassMixin`. #903
- Add helper to identify merge table by definition. #903
- Prioritize datajoint filepath entry for defining abs_path of analysis nwbfile
    #918
- Fix potential duplicate entries in Merge part tables #922
- Add logging of AnalysisNwbfile creation time and size #937
- Fix error on empty delete call in merge table. #940
- Add log of AnalysisNwbfile creation time, size, and access count #937, #941

### Pipelines

- Spikesorting
    - Update calls in v0 pipeline for spikeinterface>=0.99 #893
    - Fix method type of `get_spike_times` #904
    - Add helper functions for restricting spikesorting results and linking to
        probe info #910
- Decoding
    - Handle dimensions of clusterless `get_ahead_behind_distance` #904
    - Fix improper handling of nwb file names with .strip #929

## [0.5.1] (March 7, 2024)

### Infrastructure

- Add user roles to `database_settings.py`. #832
- Fix redundancy in `waveforms_dir` #857
- Revise `dj_chains` to permit undirected paths for paths with multiple Merge
    Tables. #846

### Pipelines

- Common:
    - Add ActivityLog to `common_usage` to track unreferenced utilities. #870
- Position:
    - Fixes to `environment-dlc.yml` restricting tensortflow #834
    - Video restriction for multicamera epochs #834
    - Fixes to `_convert_mp4` #834
    - Replace deprecated calls to `yaml.safe_load()` #834
    - Refactoring to reduce redundancy #870
    - Migrate `OutputLogger` behavior to decorator #870
- Spikesorting:
    - Increase`spikeinterface` version to >=0.99.1, \<0.100 #852
    - Bug fix in single artifact interval edge case #859
    - Bug fix in FigURL #871
- LFP
    - In LFPArtifactDetection, only apply referencing if explicitly selected #863

## [0.5.0] (February 9, 2024)

### Infrastructure

- Docs:
    - Additional documentation. #690
    - Add overview of Spyglass to docs. #779
    - Update docs to reflect new notebooks. #776
- Mixin:
    - Add Mixin class to centralize `fetch_nwb` functionality. #692, #734
    - Refactor restriction use in `delete_downstream_merge` #703
    - Add `cautious_delete` to Mixin class
        - Initial implementation. #711, #762
        - More robust caching of join to downstream tables. #806
        - Overwrite datajoint `delete` method to use `cautious_delete`. #806
        - Reverse join order for session summary. #821
        - Add temporary logging of use to `common_usage`. #811, #821
- Merge Tables:
    - UUIDs: Revise Merge table uuid generation to include source. #824
    - UUIDs: Remove mutual exclusivity logic due to new UUID generation. #824
    - Add method for `merge_populate`. #824
- Linting:
    - Clean up following pre-commit checks. #688
    - Update linting for Black 24. #808
- Misc:
    - Add `deprecation_factory` to facilitate table migration. #717
    - Add Spyglass logger. #730
    - Increase pytest coverage for `common`, `lfp`, and `utils`. #743
    - Steamline dependency management. #822

### Pipelines

- Common:
    - `IntervalList`: Add secondary key `pipeline` #742
    - Add `common_usage` table. #811, #821, #824
    - Add catch errors during `populate_all_common`. #824
- Spike sorting:
    - Add SpikeSorting V1 pipeline. #651
    - Move modules into spikesorting.v0 #807
- LFP:
    - Minor fixes to LFPBandV1 populator and `make`. #706, #795
    - LFPV1: Fix error for multiple lfp settings on same data #775
- Linearization:
    - Minor fixes to LinearizedPositionV1 pipeline #695
    - Rename `position_linearization` -> `linearization`. #717
    - Migrate tables: `common_position` -> `linearization.v0`. #717
- Position:
    - Refactor input validation in DLC pipeline. #688
    - DLC path handling from config, and normalize naming convention. #722
    - Fix in place column bug #752
- Decoding:
    - Add `decoding` pipeline V1. #731, #769, #819
    - Add a table to store the decoding results #731
    - Use the new `non_local_detector` package for decoding #731
    - Allow multiple spike waveform features for clusterless decoding #731
    - Reorder notebooks #731
    - Add fetch class functionality to `Merge` table. #783, #786
    - Add ability to filter sorted units in decoding #807
    - Rename SortedSpikesGroup.SortGroup to SortedSpikesGroup.Units #807
    - Change methods with load\_... to fetch\_... for consistency #807
    - Use merge table methods to access part methods #807
- MUA
    - Add MUA pipeline V1. #731, #819
- Ripple
    - Add figurl to Ripple pipeline #819

## [0.4.3] (November 7, 2023)

- Migrate `config` helper scripts to Spyglass codebase. #662
- Revise contribution guidelines. #655
- Minor bug fixes. #656, #657, #659, #651, #671
- Add setup instruction specificity.
- Reduce primary key varchar allocation aross may tables. #664

## [0.4.2] (October 10, 2023)

### Infrastructure / Support

- Bumped Python version to 3.9. #583
- Updated user management helper scripts for MySQL 8. #650
- Centralized config/path handling to permit setting via datajoint config. #593
- Fixed Merge Table deletes: error specificity and transaction context. #617

### Pipelines

- Common:
    - Added support multiple cameras per epoch. #557
    - Removed `common_backup` schema. #631
    - Added support for multiple position objects per NWB in `common_behav` via
        PositionSource.SpatialSeries and RawPosition.PosObject #628, #616. _Note:_
        Existing functions have been made compatible, but column labels for
        `RawPosition.fetch1_dataframe` may change.
- Spike sorting:
    - Added pipeline populator. #637, #646, #647
    - Fixed curation functionality for `nn_isolation`. #597, #598
- Position: Added position interval/epoch mapping via PositionIntervalMap. #620,
    #621, #627
- LFP: Refactored pipeline. #594, #588, #605, #606, #607, #608, #615, #629

## [0.4.1] (June 30, 2023)

- Add mkdocs automated deployment. #527, #537, #549, #551
- Add class for Merge Tables. #556, #564, #565

## [0.4.0] (May 22, 2023)

- Updated call to `spikeinterface.preprocessing.whiten` to use dtype np.float16.
    #446,
- Updated default spike sorting metric parameters. #447
- Updated whitening to be compatible with recent changes in spikeinterface when
    using mountainsort. #449
- Moved LFP pipeline to `src/spyglass/lfp/v1` and addressed related usability
    issues. #468, #478, #482, #484, #504
- Removed whiten parameter for clusterless thresholder. #454
- Added plot to plot all DIO events in a session. #457
- Added file sharing functionality through kachery_cloud. #458, #460
- Pinned numpy version to `numpy<1.24`
- Added scripts to add guests and collaborators as users. #463
- Cleaned up installation instructions in repo README. #467
- Added checks in decoding visualization to ensure time dimensions are the
    correct length.
- Fixed artifact removed valid times. #472
- Added codespell workflow for spell checking and fixed typos. #471
- Updated LFP code to save LFP as `pynwb.ecephys.LFP` type. #475
- Added artifact detection to LFP pipeline. #473
- Replaced calls to `spikeinterface.sorters.get_default_params` with
    `spikeinterface.sorters.get_default_sorter_params`. #486
- Updated position pipeline and added functionality to handle pose estimation
    through DeepLabCut. #367, #505
- Updated `environment_position.yml`. #502
- Renamed `FirFilter` class to `FirFilterParameters`. #512

## [0.3.4] (March 30, 2023)

- Fixed error in spike sorting pipeline referencing the "probe_type" column
    which is no longer accessible from the `Electrode` table. #437
- Fixed error when inserting an NWB file that does not have a probe
    manufacturer. #433, #436
- Fixed error when adding a new `DataAcquisitionDevice` and a new `ProbeType`.
    #436
- Fixed inconsistency between capitalized/uncapitalized versions of "Intan" for
    DataAcquisitionAmplifier and DataAcquisitionDevice.adc_circuit. #430, #438

## [0.3.3] (March 29, 2023)

- Fixed errors from referencing the changed primary key for `Probe`. #429

## [0.3.2] (March 28, 2023)

- Fixed import of `common_nwbfile`. #424

## [0.3.1] (March 24, 2023)

- Fixed import error due to `sortingview.Workspace`. #421

## [0.3.0] (March 24, 2023)

- Refactor common for non Frank Lab data, allow file-based mods #420
- Allow creation and linkage of device metadata from YAML #400
- Move helper functions to utils directory #386

[0.3.0]: https://github.com/LorenFrankLab/spyglass/releases/tag/0.3.0
[0.3.1]: https://github.com/LorenFrankLab/spyglass/releases/tag/0.3.1
[0.3.2]: https://github.com/LorenFrankLab/spyglass/releases/tag/0.3.2
[0.3.3]: https://github.com/LorenFrankLab/spyglass/releases/tag/0.3.3
[0.3.4]: https://github.com/LorenFrankLab/spyglass/releases/tag/0.3.4
[0.4.0]: https://github.com/LorenFrankLab/spyglass/releases/tag/0.4.0
[0.4.1]: https://github.com/LorenFrankLab/spyglass/releases/tag/0.4.1
[0.4.2]: https://github.com/LorenFrankLab/spyglass/releases/tag/0.4.2
[0.4.3]: https://github.com/LorenFrankLab/spyglass/releases/tag/0.4.3
[0.5.0]: https://github.com/LorenFrankLab/spyglass/releases/tag/0.5.0
[0.5.1]: https://github.com/LorenFrankLab/spyglass/releases/tag/0.5.1
[0.5.2]: https://github.com/LorenFrankLab/spyglass/releases/tag/0.5.2
[0.5.3]: https://github.com/LorenFrankLab/spyglass/releases/tag/0.5.3
[0.5.4]: https://github.com/LorenFrankLab/spyglass/releases/tag/0.5.4<|MERGE_RESOLUTION|>--- conflicted
+++ resolved
@@ -9,6 +9,7 @@
 ### Infrastructure
 
 - Disable populate transaction protection for long-populating tables #1066
+- Add docstrings to all public methods #1076
 
 ### Pipelines
 
@@ -40,25 +41,15 @@
 - Allow `ModuleNotFoundError` or `ImportError` for optional dependencies #1023
 - Ensure integrity of group tables #1026
 - Convert list of LFP artifact removed interval list to array #1046
-<<<<<<< HEAD
-- Merge duplicate functions in decoding and spikesorting #1050, #1053, #1058,
-    #1066, #1069
-- Revise docs organization.
-=======
 - Merge duplicate functions in decoding and spikesorting #1050, #1053, #1062,
     #1066, #1069
 - Reivise docs organization.
->>>>>>> d4dbc232
     - Misc -> Features/ForDevelopers. #1029
     - Installation instructions -> Setup notebook. #1029
 - Migrate SQL export tools to `utils` to support exporting `DandiPath` #1048
 - Add tool for checking threads for metadata locks on a table #1063
-<<<<<<< HEAD
-- Add docstrings to all public methods #1076
-=======
 - Use peripheral tables as fallback in `TableChains` #1035
 - Ignore non-Spyglass tables during descendant check for `part_masters` #1035
->>>>>>> d4dbc232
 
 ### Pipelines
 
