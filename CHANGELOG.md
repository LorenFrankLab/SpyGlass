# Change Log

## [0.4.4] (Unreleased)

### Infrastructure

- Additional documentation. #690
- Clean up following pre-commit checks. #688
- Add Mixin class to centralize `fetch_nwb` functionality. #692
- Refactor restriction use in `delete_downstream_merge` #703
- Add `cautious_delete` to Mixin class, initial implementation. #711
<<<<<<< HEAD
- Add `deprecation_factory` to facilitate table migration. #717

### Pipelines

- Position: Refactor input validation in DLC pipeline. #688
- Spike sorting: Add SpikeSorting V1 pipeline. #651
- LFP: Minor fixes to LFPBandV1 populator. #706
- Linearization:
    - Minor fixes to LinearizedPositionV1 pipeline #695
    - Rename `position_linearization` -> `linearization`. #717
    - Migrate tables: `common_position` -> `linearization.v0`. #717
=======
- DLC path handling: #722
    - Allow setting from config file.
    - Env variable convention: `DLC_X_PATH` -> `DLC_X_DIR`.
>>>>>>> eff2f0f6

## [0.4.3] (November 7, 2023)

- Migrate `config` helper scripts to Spyglass codebase. #662
- Revise contribution guidelines. #655
- Minor bug fixes. #656, #657, #659, #651, #671
- Add setup instruction specificity.
- Reduce primary key varchar allocation aross may tables. #664

## [0.4.2] (October 10, 2023)

### Infrastructure / Support

- Bumped Python version to 3.9. #583
- Updated user management helper scripts for MySQL 8. #650
- Centralized config/path handling to permit setting via datajoint config. #593
- Fixed Merge Table deletes: error specificity and transaction context. #617

### Pipelines

- Common:
    - Added support multiple cameras per epoch. #557
    - Removed `common_backup` schema. #631
    - Added support for multiple position objects per NWB in `common_behav` via
        PositionSource.SpatialSeries and RawPosition.PosObject #628, #616. _Note:_
        Existing functions have been made compatible, but column labels for
        `RawPosition.fetch1_dataframe` may change.
- Spike sorting:
    - Added pipeline populator. #637, #646, #647
    - Fixed curation functionality for `nn_isolation`. #597, #598
- Position: Added position interval/epoch mapping via PositionIntervalMap. #620,
    #621, #627
- LFP: Refactored pipeline. #594, #588, #605, #606, #607, #608, #615, #629

## [0.4.1] (June 30, 2023)

- Add mkdocs automated deployment. #527, #537, #549, #551
- Add class for Merge Tables. #556, #564, #565

## [0.4.0] (May 22, 2023)

- Updated call to `spikeinterface.preprocessing.whiten` to use dtype np.float16.
    #446,
- Updated default spike sorting metric parameters. #447
- Updated whitening to be compatible with recent changes in spikeinterface when
    using mountainsort. #449
- Moved LFP pipeline to `src/spyglass/lfp/v1` and addressed related usability
    issues. #468, #478, #482, #484, #504
- Removed whiten parameter for clusterless thresholder. #454
- Added plot to plot all DIO events in a session. #457
- Added file sharing functionality through kachery_cloud. #458, #460
- Pinned numpy version to `numpy<1.24`
- Added scripts to add guests and collaborators as users. #463
- Cleaned up installation instructions in repo README. #467
- Added checks in decoding visualization to ensure time dimensions are the
    correct length.
- Fixed artifact removed valid times. #472
- Added codespell workflow for spell checking and fixed typos. #471
- Updated LFP code to save LFP as `pynwb.ecephys.LFP` type. #475
- Added artifact detection to LFP pipeline. #473
- Replaced calls to `spikeinterface.sorters.get_default_params` with
    `spikeinterface.sorters.get_default_sorter_params`. #486
- Updated position pipeline and added functionality to handle pose estimation
    through DeepLabCut. #367, #505
- Updated `environment_position.yml`. #502
- Renamed `FirFilter` class to `FirFilterParameters`. #512

## [0.3.4] (March 30, 2023)

- Fixed error in spike sorting pipeline referencing the "probe_type" column
    which is no longer accessible from the `Electrode` table. #437
- Fixed error when inserting an NWB file that does not have a probe
    manufacturer. #433, #436
- Fixed error when adding a new `DataAcquisitionDevice` and a new `ProbeType`.
    #436
- Fixed inconsistency between capitalized/uncapitalized versions of "Intan" for
    DataAcquisitionAmplifier and DataAcquisitionDevice.adc_circuit. #430, #438

## [0.3.3] (March 29, 2023)

- Fixed errors from referencing the changed primary key for `Probe`. #429

## [0.3.2] (March 28, 2023)

- Fixed import of `common_nwbfile`. #424

## [0.3.1] (March 24, 2023)

- Fixed import error due to `sortingview.Workspace`. #421

## [0.3.0] (March 24, 2023)

- Refactor common for non Frank Lab data, allow file-based mods #420
- Allow creation and linkage of device metadata from YAML #400
- Move helper functions to utils directory #386

[0.3.0]: https://github.com/LorenFrankLab/spyglass/releases/tag/0.3.0
[0.3.1]: https://github.com/LorenFrankLab/spyglass/releases/tag/0.3.1
[0.3.2]: https://github.com/LorenFrankLab/spyglass/releases/tag/0.3.2
[0.3.3]: https://github.com/LorenFrankLab/spyglass/releases/tag/0.3.3
[0.3.4]: https://github.com/LorenFrankLab/spyglass/releases/tag/0.3.4
[0.4.0]: https://github.com/LorenFrankLab/spyglass/releases/tag/0.4.0
[0.4.1]: https://github.com/LorenFrankLab/spyglass/releases/tag/0.4.1
[0.4.2]: https://github.com/LorenFrankLab/spyglass/releases/tag/0.4.2
[0.4.3]: https://github.com/LorenFrankLab/spyglass/releases/tag/0.4.3
[0.4.4]: https://github.com/LorenFrankLab/spyglass/releases/tag/0.4.4<|MERGE_RESOLUTION|>--- conflicted
+++ resolved
@@ -9,23 +9,19 @@
 - Add Mixin class to centralize `fetch_nwb` functionality. #692
 - Refactor restriction use in `delete_downstream_merge` #703
 - Add `cautious_delete` to Mixin class, initial implementation. #711
-<<<<<<< HEAD
 - Add `deprecation_factory` to facilitate table migration. #717
 
 ### Pipelines
 
-- Position: Refactor input validation in DLC pipeline. #688
 - Spike sorting: Add SpikeSorting V1 pipeline. #651
 - LFP: Minor fixes to LFPBandV1 populator. #706
 - Linearization:
     - Minor fixes to LinearizedPositionV1 pipeline #695
     - Rename `position_linearization` -> `linearization`. #717
     - Migrate tables: `common_position` -> `linearization.v0`. #717
-=======
-- DLC path handling: #722
-    - Allow setting from config file.
-    - Env variable convention: `DLC_X_PATH` -> `DLC_X_DIR`.
->>>>>>> eff2f0f6
+- Position:
+    - Refactor input validation in DLC pipeline. #688
+    - DLC path handling from config, and normailze naming convention. #722
 
 ## [0.4.3] (November 7, 2023)
 
