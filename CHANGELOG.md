--- conflicted
+++ resolved
@@ -39,14 +39,9 @@
 - Allow `ModuleNotFoundError` or `ImportError` for optional dependencies #1023
 - Ensure integrity of group tables #1026
 - Convert list of LFP artifact removed interval list to array #1046
-<<<<<<< HEAD
 - Merge duplicate functions in decoding and spikesorting #1050, #1053, #1062,
-    #1069
-=======
-- Merge duplicate functions in decoding and spikesorting #1050, #1053, #1058,
-    #1066
->>>>>>> 012ea30f
-- Revise docs organization.
+    #1066, #1069
+- Reivise docs organization.
     - Misc -> Features/ForDevelopers. #1029
     - Installation instructions -> Setup notebook. #1029
 - Migrate SQL export tools to `utils` to support exporting `DandiPath` #1048
