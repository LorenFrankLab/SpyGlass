# Change Log

## [0.5.3] (Unreleased)

### Release Notes

<!-- Running draft to be removed immediately prior to release. -->

### Infrastructure

- Create class `SpyglassGroupPart` to aid delete propagations #899
- Fix bug report template #955
- Add rollback option to `populate_all_common` #957, #971
- Add long-distance restrictions via `<<` and `>>` operators. #943, #969
- Fix relative pathing for `mkdocstring-python=>1.9.1`. #967, #968
- Add method to export a set of files to Dandi. #956
- Add `fetch_nwb` fallback to stream files from Dandi. #956
- Clean up old `TableChain.join` call in mixin delete. #982
- Add pytests for position pipeline, various `test_mode` exceptions #966
- Migrate `pip` dependencies from `environment.yml`s to `pyproject.toml` #966
- Add documentation for common error messages #997

### Pipelines

- Common
    - `PositionVideo` table now inserts into self after `make` #966
<<<<<<< HEAD
    - Don't insert lab member when creating lab team #983
    - Files created by `AnalysisNwbfile.create()` receive new object_id #999
    - Remove unused `ElectrodeBrainRegion` table #1003
=======
    - Files created by `AnalysisNwbfile.create()` receive new object_id #999, #1004
>>>>>>> 4a1b40e7
- Decoding: Default values for classes on `ImportError` #966
- Position
    - Allow dlc without pre-existing tracking data #973, #975
    - Raise `KeyError` for missing input parameters across helper funcs #966
    - `DLCPosVideo` table now inserts into self after `make` #966
    - Remove unused `PositionVideoSelection` and `PositionVideo` tables #1003
- Spikesorting
    - Allow user to set smoothing timescale in `SortedSpikesGroup.get_firing_rate`
        #994
    - Update docstrings #996
    - Remove unused `UnitInclusionParameters` table from `spikesorting.v0` #1003

## [0.5.2] (April 22, 2024)

### Infrastructure

- Refactor `TableChain` to include `_searched` attribute. #867
- Fix errors in config import #882
- Save current spyglass version in analysis nwb files to aid diagnosis #897
- Add functionality to export vertical slice of database. #875
- Add pynapple support #898
- Update PR template checklist to include db changes. #903
- Avoid permission check on personnel tables. #903
- Add documentation for `SpyglassMixin`. #903
- Add helper to identify merge table by definition. #903
- Prioritize datajoint filepath entry for defining abs_path of analysis nwbfile
    #918
- Fix potential duplicate entries in Merge part tables #922
- Add logging of AnalysisNwbfile creation time and size #937
- Fix error on empty delete call in merge table. #940
- Add log of AnalysisNwbfile creation time, size, and access count #937, #941

### Pipelines

- Spikesorting
    - Update calls in v0 pipeline for spikeinterface>=0.99 #893
    - Fix method type of `get_spike_times` #904
    - Add helper functions for restricting spikesorting results and linking to
        probe info #910
- Decoding
    - Handle dimensions of clusterless `get_ahead_behind_distance` #904
    - Fix improper handling of nwb file names with .strip #929

## [0.5.1] (March 7, 2024)

### Infrastructure

- Add user roles to `database_settings.py`. #832
- Fix redundancy in `waveforms_dir` #857
- Revise `dj_chains` to permit undirected paths for paths with multiple Merge
    Tables. #846

### Pipelines

- Position:
    - Fixes to `environment-dlc.yml` restricting tensortflow #834
    - Video restriction for multicamera epochs #834
    - Fixes to `_convert_mp4` #834
    - Replace deprecated calls to `yaml.safe_load()` #834
- Spikesorting:
    - Increase`spikeinterface` version to >=0.99.1, \<0.100 #852
    - Bug fix in single artifact interval edge case #859
    - Bug fix in FigURL #871
- LFP
    - In LFPArtifactDetection, only apply referencing if explicitly selected #863

## [0.5.0] (February 9, 2024)

### Infrastructure

- Docs:
    - Additional documentation. #690
    - Add overview of Spyglass to docs. #779
    - Update docs to reflect new notebooks. #776
- Mixin:
    - Add Mixin class to centralize `fetch_nwb` functionality. #692, #734
    - Refactor restriction use in `delete_downstream_merge` #703
    - Add `cautious_delete` to Mixin class
        - Initial implementation. #711, #762
        - More robust caching of join to downstream tables. #806
        - Overwrite datajoint `delete` method to use `cautious_delete`. #806
        - Reverse join order for session summary. #821
        - Add temporary logging of use to `common_usage`. #811, #821
- Merge Tables:
    - UUIDs: Revise Merge table uuid generation to include source. #824
    - UUIDs: Remove mutual exclusivity logic due to new UUID generation. #824
    - Add method for `merge_populate`. #824
- Linting:
    - Clean up following pre-commit checks. #688
    - Update linting for Black 24. #808
- Misc:
    - Add `deprecation_factory` to facilitate table migration. #717
    - Add Spyglass logger. #730
    - Increase pytest coverage for `common`, `lfp`, and `utils`. #743
    - Steamline dependency management. #822

### Pipelines

- Common:
    - `IntervalList`: Add secondary key `pipeline` #742
    - Add `common_usage` table. #811, #821, #824
    - Add catch errors during `populate_all_common`. #824
- Spike sorting:
    - Add SpikeSorting V1 pipeline. #651
    - Move modules into spikesorting.v0 #807
- LFP:
    - Minor fixes to LFPBandV1 populator and `make`. #706, #795
    - LFPV1: Fix error for multiple lfp settings on same data #775
- Linearization:
    - Minor fixes to LinearizedPositionV1 pipeline #695
    - Rename `position_linearization` -> `linearization`. #717
    - Migrate tables: `common_position` -> `linearization.v0`. #717
- Position:
    - Refactor input validation in DLC pipeline. #688
    - DLC path handling from config, and normalize naming convention. #722
    - Fix in place column bug #752
- Decoding:
    - Add `decoding` pipeline V1. #731, #769, #819
    - Add a table to store the decoding results #731
    - Use the new `non_local_detector` package for decoding #731
    - Allow multiple spike waveform features for clusterless decoding #731
    - Reorder notebooks #731
    - Add fetch class functionality to `Merge` table. #783, #786
    - Add ability to filter sorted units in decoding #807
    - Rename SortedSpikesGroup.SortGroup to SortedSpikesGroup.Units #807
    - Change methods with load\_... to fetch\_... for consistency #807
    - Use merge table methods to access part methods #807
- MUA
    - Add MUA pipeline V1. #731, #819
- Ripple
    - Add figurl to Ripple pipeline #819

## [0.4.3] (November 7, 2023)

- Migrate `config` helper scripts to Spyglass codebase. #662
- Revise contribution guidelines. #655
- Minor bug fixes. #656, #657, #659, #651, #671
- Add setup instruction specificity.
- Reduce primary key varchar allocation aross may tables. #664

## [0.4.2] (October 10, 2023)

### Infrastructure / Support

- Bumped Python version to 3.9. #583
- Updated user management helper scripts for MySQL 8. #650
- Centralized config/path handling to permit setting via datajoint config. #593
- Fixed Merge Table deletes: error specificity and transaction context. #617

### Pipelines

- Common:
    - Added support multiple cameras per epoch. #557
    - Removed `common_backup` schema. #631
    - Added support for multiple position objects per NWB in `common_behav` via
        PositionSource.SpatialSeries and RawPosition.PosObject #628, #616. _Note:_
        Existing functions have been made compatible, but column labels for
        `RawPosition.fetch1_dataframe` may change.
- Spike sorting:
    - Added pipeline populator. #637, #646, #647
    - Fixed curation functionality for `nn_isolation`. #597, #598
- Position: Added position interval/epoch mapping via PositionIntervalMap. #620,
    #621, #627
- LFP: Refactored pipeline. #594, #588, #605, #606, #607, #608, #615, #629

## [0.4.1] (June 30, 2023)

- Add mkdocs automated deployment. #527, #537, #549, #551
- Add class for Merge Tables. #556, #564, #565

## [0.4.0] (May 22, 2023)

- Updated call to `spikeinterface.preprocessing.whiten` to use dtype np.float16.
    #446,
- Updated default spike sorting metric parameters. #447
- Updated whitening to be compatible with recent changes in spikeinterface when
    using mountainsort. #449
- Moved LFP pipeline to `src/spyglass/lfp/v1` and addressed related usability
    issues. #468, #478, #482, #484, #504
- Removed whiten parameter for clusterless thresholder. #454
- Added plot to plot all DIO events in a session. #457
- Added file sharing functionality through kachery_cloud. #458, #460
- Pinned numpy version to `numpy<1.24`
- Added scripts to add guests and collaborators as users. #463
- Cleaned up installation instructions in repo README. #467
- Added checks in decoding visualization to ensure time dimensions are the
    correct length.
- Fixed artifact removed valid times. #472
- Added codespell workflow for spell checking and fixed typos. #471
- Updated LFP code to save LFP as `pynwb.ecephys.LFP` type. #475
- Added artifact detection to LFP pipeline. #473
- Replaced calls to `spikeinterface.sorters.get_default_params` with
    `spikeinterface.sorters.get_default_sorter_params`. #486
- Updated position pipeline and added functionality to handle pose estimation
    through DeepLabCut. #367, #505
- Updated `environment_position.yml`. #502
- Renamed `FirFilter` class to `FirFilterParameters`. #512

## [0.3.4] (March 30, 2023)

- Fixed error in spike sorting pipeline referencing the "probe_type" column
    which is no longer accessible from the `Electrode` table. #437
- Fixed error when inserting an NWB file that does not have a probe
    manufacturer. #433, #436
- Fixed error when adding a new `DataAcquisitionDevice` and a new `ProbeType`.
    #436
- Fixed inconsistency between capitalized/uncapitalized versions of "Intan" for
    DataAcquisitionAmplifier and DataAcquisitionDevice.adc_circuit. #430, #438

## [0.3.3] (March 29, 2023)

- Fixed errors from referencing the changed primary key for `Probe`. #429

## [0.3.2] (March 28, 2023)

- Fixed import of `common_nwbfile`. #424

## [0.3.1] (March 24, 2023)

- Fixed import error due to `sortingview.Workspace`. #421

## [0.3.0] (March 24, 2023)

- Refactor common for non Frank Lab data, allow file-based mods #420
- Allow creation and linkage of device metadata from YAML #400
- Move helper functions to utils directory #386

[0.3.0]: https://github.com/LorenFrankLab/spyglass/releases/tag/0.3.0
[0.3.1]: https://github.com/LorenFrankLab/spyglass/releases/tag/0.3.1
[0.3.2]: https://github.com/LorenFrankLab/spyglass/releases/tag/0.3.2
[0.3.3]: https://github.com/LorenFrankLab/spyglass/releases/tag/0.3.3
[0.3.4]: https://github.com/LorenFrankLab/spyglass/releases/tag/0.3.4
[0.4.0]: https://github.com/LorenFrankLab/spyglass/releases/tag/0.4.0
[0.4.1]: https://github.com/LorenFrankLab/spyglass/releases/tag/0.4.1
[0.4.2]: https://github.com/LorenFrankLab/spyglass/releases/tag/0.4.2
[0.4.3]: https://github.com/LorenFrankLab/spyglass/releases/tag/0.4.3
[0.5.0]: https://github.com/LorenFrankLab/spyglass/releases/tag/0.5.0
[0.5.1]: https://github.com/LorenFrankLab/spyglass/releases/tag/0.5.1
[0.5.2]: https://github.com/LorenFrankLab/spyglass/releases/tag/0.5.2
[0.5.3]: https://github.com/LorenFrankLab/spyglass/releases/tag/0.5.3<|MERGE_RESOLUTION|>--- conflicted
+++ resolved
@@ -24,13 +24,11 @@
 
 - Common
     - `PositionVideo` table now inserts into self after `make` #966
-<<<<<<< HEAD
     - Don't insert lab member when creating lab team #983
     - Files created by `AnalysisNwbfile.create()` receive new object_id #999
     - Remove unused `ElectrodeBrainRegion` table #1003
-=======
-    - Files created by `AnalysisNwbfile.create()` receive new object_id #999, #1004
->>>>>>> 4a1b40e7
+    - Files created by `AnalysisNwbfile.create()` receive new object_id #999,
+        #1004
 - Decoding: Default values for classes on `ImportError` #966
 - Position
     - Allow dlc without pre-existing tracking data #973, #975
