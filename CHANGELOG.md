# Change Log

## [0.5.3] (August 27, 2024)

### Infrastructure

- Create class `SpyglassGroupPart` to aid delete propagations #899
- Fix bug report template #955
- Add rollback option to `populate_all_common` #957, #971
- Add long-distance restrictions via `<<` and `>>` operators. #943, #969
- Fix relative pathing for `mkdocstring-python=>1.9.1`. #967, #968
- Add method to export a set of files to Dandi. #956
- Add `fetch_nwb` fallback to stream files from Dandi. #956
- Clean up old `TableChain.join` call in mixin delete. #982
- Add pytests for position pipeline, various `test_mode` exceptions #966
- Migrate `pip` dependencies from `environment.yml`s to `pyproject.toml` #966
- Add documentation for common error messages #997
- Expand `delete_downstream_merge` -> `delete_downstream_parts`. #1002
- `cautious_delete` now ...
    - Checks `IntervalList` and externals tables. #1002
    - Ends early if called on empty table. #1055
- Allow mixin tables with parallelization in `make` to run populate with
    `processes > 1` #1001, #1052, #1068
- Speed up fetch_nwb calls through merge tables #1017
- Allow `ModuleNotFoundError` or `ImportError` for optional dependencies #1023
- Ensure integrity of group tables #1026
- Convert list of LFP artifact removed interval list to array #1046
- Merge duplicate functions in decoding and spikesorting #1050, #1053, #1062,
    #1066, #1069
- Reivise docs organization.
    - Misc -> Features/ForDevelopers. #1029
    - Installation instructions -> Setup notebook. #1029
- Migrate SQL export tools to `utils` to support exporting `DandiPath` #1048
- Add tool for checking threads for metadata locks on a table #1063
<<<<<<< HEAD
- Disable populate transaction protection for long-populating tables #1066
=======
- Use peripheral tables as fallback in `TableChains` #1035
- Ignore non-Spyglass tables during descendant check for `part_masters` #1035
>>>>>>> ecf468e2

### Pipelines

- Common

    - `PositionVideo` table now inserts into self after `make` #966
    - Don't insert lab member when creating lab team #983
    - Files created by `AnalysisNwbfile.create()` receive new object_id #999
    - Remove unused `ElectrodeBrainRegion` table #1003
    - Files created by `AnalysisNwbfile.create()` receive new object_id #999,
        #1004
    - Remove redundant calls to tables in `populate_all_common` #870
    - Improve logging clarity in `populate_all_common` #870
    - `PositionIntervalMap` now inserts null entries for missing intervals #870
    - `AnalysisFileLog` now truncates table names that exceed field length #1021
    - Disable logging with `AnalysisFileLog` #1024
    - Remove `common_ripple` schema #1061

- Decoding:

    - Default values for classes on `ImportError` #966
    - Add option to upsample data rate in `PositionGroup` #1008
    - Avoid interpolating over large `nan` intervals in position #1033
    - Minor code calling corrections #1073

- Position

    - Allow dlc without pre-existing tracking data #973, #975
    - Raise `KeyError` for missing input parameters across helper funcs #966
    - `DLCPosVideo` table now inserts into self after `make` #966
    - Remove unused `PositionVideoSelection` and `PositionVideo` tables #1003
    - Fix SQL query error in `DLCPosV1.fetch_nwb` #1011
    - Add keyword args to all calls of `convert_to_pixels` #870
    - Unify `make_video` logic across `DLCPosVideo` and `TrodesVideo` #870
    - Replace `OutputLogger` context manager with decorator #870
    - Rename `check_videofile` -> `find_mp4` and `get_video_path` ->
        `get_video_info` to reflect actual use #870
    - Fix `red_led_bisector` `np.nan` handling issue from #870. Fixed in #1034
    - Fix `one_pt_centoid` `np.nan` handling issue from #870. Fixed in #1034

- Spikesorting

    - Allow user to set smoothing timescale in `SortedSpikesGroup.get_firing_rate`
        #994
    - Update docstrings #996
    - Remove unused `UnitInclusionParameters` table from `spikesorting.v0` #1003
    - Fix bug in identification of artifact samples to be zeroed out in
        `spikesorting.v1.SpikeSorting` #1009
    - Remove deprecated dependencies on kachery_client #1014
    - Add `UnitAnnotation` table and naming convention for units #1027, #1052
    - Set `sparse` parameter to waveform extraction step in `spikesorting.v1`
        #1039
    - Efficiency improvement to `v0.Curation.insert_curation` #1072

## [0.5.2] (April 22, 2024)

### Infrastructure

- Refactor `TableChain` to include `_searched` attribute. #867
- Fix errors in config import #882
- Save current spyglass version in analysis nwb files to aid diagnosis #897
- Add functionality to export vertical slice of database. #875
- Add pynapple support #898
- Update PR template checklist to include db changes. #903
- Avoid permission check on personnel tables. #903
- Add documentation for `SpyglassMixin`. #903
- Add helper to identify merge table by definition. #903
- Prioritize datajoint filepath entry for defining abs_path of analysis nwbfile
    #918
- Fix potential duplicate entries in Merge part tables #922
- Add logging of AnalysisNwbfile creation time and size #937
- Fix error on empty delete call in merge table. #940
- Add log of AnalysisNwbfile creation time, size, and access count #937, #941

### Pipelines

- Spikesorting
    - Update calls in v0 pipeline for spikeinterface>=0.99 #893
    - Fix method type of `get_spike_times` #904
    - Add helper functions for restricting spikesorting results and linking to
        probe info #910
- Decoding
    - Handle dimensions of clusterless `get_ahead_behind_distance` #904
    - Fix improper handling of nwb file names with .strip #929

## [0.5.1] (March 7, 2024)

### Infrastructure

- Add user roles to `database_settings.py`. #832
- Fix redundancy in `waveforms_dir` #857
- Revise `dj_chains` to permit undirected paths for paths with multiple Merge
    Tables. #846

### Pipelines

- Common:
    - Add ActivityLog to `common_usage` to track unreferenced utilities. #870
- Position:
    - Fixes to `environment-dlc.yml` restricting tensortflow #834
    - Video restriction for multicamera epochs #834
    - Fixes to `_convert_mp4` #834
    - Replace deprecated calls to `yaml.safe_load()` #834
    - Refactoring to reduce redundancy #870
    - Migrate `OutputLogger` behavior to decorator #870
- Spikesorting:
    - Increase`spikeinterface` version to >=0.99.1, \<0.100 #852
    - Bug fix in single artifact interval edge case #859
    - Bug fix in FigURL #871
- LFP
    - In LFPArtifactDetection, only apply referencing if explicitly selected #863

## [0.5.0] (February 9, 2024)

### Infrastructure

- Docs:
    - Additional documentation. #690
    - Add overview of Spyglass to docs. #779
    - Update docs to reflect new notebooks. #776
- Mixin:
    - Add Mixin class to centralize `fetch_nwb` functionality. #692, #734
    - Refactor restriction use in `delete_downstream_merge` #703
    - Add `cautious_delete` to Mixin class
        - Initial implementation. #711, #762
        - More robust caching of join to downstream tables. #806
        - Overwrite datajoint `delete` method to use `cautious_delete`. #806
        - Reverse join order for session summary. #821
        - Add temporary logging of use to `common_usage`. #811, #821
- Merge Tables:
    - UUIDs: Revise Merge table uuid generation to include source. #824
    - UUIDs: Remove mutual exclusivity logic due to new UUID generation. #824
    - Add method for `merge_populate`. #824
- Linting:
    - Clean up following pre-commit checks. #688
    - Update linting for Black 24. #808
- Misc:
    - Add `deprecation_factory` to facilitate table migration. #717
    - Add Spyglass logger. #730
    - Increase pytest coverage for `common`, `lfp`, and `utils`. #743
    - Steamline dependency management. #822

### Pipelines

- Common:
    - `IntervalList`: Add secondary key `pipeline` #742
    - Add `common_usage` table. #811, #821, #824
    - Add catch errors during `populate_all_common`. #824
- Spike sorting:
    - Add SpikeSorting V1 pipeline. #651
    - Move modules into spikesorting.v0 #807
- LFP:
    - Minor fixes to LFPBandV1 populator and `make`. #706, #795
    - LFPV1: Fix error for multiple lfp settings on same data #775
- Linearization:
    - Minor fixes to LinearizedPositionV1 pipeline #695
    - Rename `position_linearization` -> `linearization`. #717
    - Migrate tables: `common_position` -> `linearization.v0`. #717
- Position:
    - Refactor input validation in DLC pipeline. #688
    - DLC path handling from config, and normalize naming convention. #722
    - Fix in place column bug #752
- Decoding:
    - Add `decoding` pipeline V1. #731, #769, #819
    - Add a table to store the decoding results #731
    - Use the new `non_local_detector` package for decoding #731
    - Allow multiple spike waveform features for clusterless decoding #731
    - Reorder notebooks #731
    - Add fetch class functionality to `Merge` table. #783, #786
    - Add ability to filter sorted units in decoding #807
    - Rename SortedSpikesGroup.SortGroup to SortedSpikesGroup.Units #807
    - Change methods with load\_... to fetch\_... for consistency #807
    - Use merge table methods to access part methods #807
- MUA
    - Add MUA pipeline V1. #731, #819
- Ripple
    - Add figurl to Ripple pipeline #819

## [0.4.3] (November 7, 2023)

- Migrate `config` helper scripts to Spyglass codebase. #662
- Revise contribution guidelines. #655
- Minor bug fixes. #656, #657, #659, #651, #671
- Add setup instruction specificity.
- Reduce primary key varchar allocation aross may tables. #664

## [0.4.2] (October 10, 2023)

### Infrastructure / Support

- Bumped Python version to 3.9. #583
- Updated user management helper scripts for MySQL 8. #650
- Centralized config/path handling to permit setting via datajoint config. #593
- Fixed Merge Table deletes: error specificity and transaction context. #617

### Pipelines

- Common:
    - Added support multiple cameras per epoch. #557
    - Removed `common_backup` schema. #631
    - Added support for multiple position objects per NWB in `common_behav` via
        PositionSource.SpatialSeries and RawPosition.PosObject #628, #616. _Note:_
        Existing functions have been made compatible, but column labels for
        `RawPosition.fetch1_dataframe` may change.
- Spike sorting:
    - Added pipeline populator. #637, #646, #647
    - Fixed curation functionality for `nn_isolation`. #597, #598
- Position: Added position interval/epoch mapping via PositionIntervalMap. #620,
    #621, #627
- LFP: Refactored pipeline. #594, #588, #605, #606, #607, #608, #615, #629

## [0.4.1] (June 30, 2023)

- Add mkdocs automated deployment. #527, #537, #549, #551
- Add class for Merge Tables. #556, #564, #565

## [0.4.0] (May 22, 2023)

- Updated call to `spikeinterface.preprocessing.whiten` to use dtype np.float16.
    #446,
- Updated default spike sorting metric parameters. #447
- Updated whitening to be compatible with recent changes in spikeinterface when
    using mountainsort. #449
- Moved LFP pipeline to `src/spyglass/lfp/v1` and addressed related usability
    issues. #468, #478, #482, #484, #504
- Removed whiten parameter for clusterless thresholder. #454
- Added plot to plot all DIO events in a session. #457
- Added file sharing functionality through kachery_cloud. #458, #460
- Pinned numpy version to `numpy<1.24`
- Added scripts to add guests and collaborators as users. #463
- Cleaned up installation instructions in repo README. #467
- Added checks in decoding visualization to ensure time dimensions are the
    correct length.
- Fixed artifact removed valid times. #472
- Added codespell workflow for spell checking and fixed typos. #471
- Updated LFP code to save LFP as `pynwb.ecephys.LFP` type. #475
- Added artifact detection to LFP pipeline. #473
- Replaced calls to `spikeinterface.sorters.get_default_params` with
    `spikeinterface.sorters.get_default_sorter_params`. #486
- Updated position pipeline and added functionality to handle pose estimation
    through DeepLabCut. #367, #505
- Updated `environment_position.yml`. #502
- Renamed `FirFilter` class to `FirFilterParameters`. #512

## [0.3.4] (March 30, 2023)

- Fixed error in spike sorting pipeline referencing the "probe_type" column
    which is no longer accessible from the `Electrode` table. #437
- Fixed error when inserting an NWB file that does not have a probe
    manufacturer. #433, #436
- Fixed error when adding a new `DataAcquisitionDevice` and a new `ProbeType`.
    #436
- Fixed inconsistency between capitalized/uncapitalized versions of "Intan" for
    DataAcquisitionAmplifier and DataAcquisitionDevice.adc_circuit. #430, #438

## [0.3.3] (March 29, 2023)

- Fixed errors from referencing the changed primary key for `Probe`. #429

## [0.3.2] (March 28, 2023)

- Fixed import of `common_nwbfile`. #424

## [0.3.1] (March 24, 2023)

- Fixed import error due to `sortingview.Workspace`. #421

## [0.3.0] (March 24, 2023)

- Refactor common for non Frank Lab data, allow file-based mods #420
- Allow creation and linkage of device metadata from YAML #400
- Move helper functions to utils directory #386

[0.3.0]: https://github.com/LorenFrankLab/spyglass/releases/tag/0.3.0
[0.3.1]: https://github.com/LorenFrankLab/spyglass/releases/tag/0.3.1
[0.3.2]: https://github.com/LorenFrankLab/spyglass/releases/tag/0.3.2
[0.3.3]: https://github.com/LorenFrankLab/spyglass/releases/tag/0.3.3
[0.3.4]: https://github.com/LorenFrankLab/spyglass/releases/tag/0.3.4
[0.4.0]: https://github.com/LorenFrankLab/spyglass/releases/tag/0.4.0
[0.4.1]: https://github.com/LorenFrankLab/spyglass/releases/tag/0.4.1
[0.4.2]: https://github.com/LorenFrankLab/spyglass/releases/tag/0.4.2
[0.4.3]: https://github.com/LorenFrankLab/spyglass/releases/tag/0.4.3
[0.5.0]: https://github.com/LorenFrankLab/spyglass/releases/tag/0.5.0
[0.5.1]: https://github.com/LorenFrankLab/spyglass/releases/tag/0.5.1
[0.5.2]: https://github.com/LorenFrankLab/spyglass/releases/tag/0.5.2
[0.5.3]: https://github.com/LorenFrankLab/spyglass/releases/tag/0.5.3<|MERGE_RESOLUTION|>--- conflicted
+++ resolved
@@ -1,4 +1,14 @@
 # Change Log
+
+## [0.5.4] (Unreleased)
+
+### Release Notes
+
+<!-- Running draft to be removed immediately prior to release. -->
+
+### Infrastructure
+
+- Disable populate transaction protection for long-populating tables #1066
 
 ## [0.5.3] (August 27, 2024)
 
@@ -32,12 +42,8 @@
     - Installation instructions -> Setup notebook. #1029
 - Migrate SQL export tools to `utils` to support exporting `DandiPath` #1048
 - Add tool for checking threads for metadata locks on a table #1063
-<<<<<<< HEAD
-- Disable populate transaction protection for long-populating tables #1066
-=======
 - Use peripheral tables as fallback in `TableChains` #1035
 - Ignore non-Spyglass tables during descendant check for `part_masters` #1035
->>>>>>> ecf468e2
 
 ### Pipelines
 
@@ -323,4 +329,5 @@
 [0.5.0]: https://github.com/LorenFrankLab/spyglass/releases/tag/0.5.0
 [0.5.1]: https://github.com/LorenFrankLab/spyglass/releases/tag/0.5.1
 [0.5.2]: https://github.com/LorenFrankLab/spyglass/releases/tag/0.5.2
-[0.5.3]: https://github.com/LorenFrankLab/spyglass/releases/tag/0.5.3+[0.5.3]: https://github.com/LorenFrankLab/spyglass/releases/tag/0.5.3
+[0.5.4]: https://github.com/LorenFrankLab/spyglass/releases/tag/0.5.4