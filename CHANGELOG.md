--- conflicted
+++ resolved
@@ -18,8 +18,6 @@
 - Increase pytest coverage for `common`, `lfp`, and `utils`. #743
 - Update docs to reflect new notebooks. #776
 - Add overview of Spyglass to docs. #779
-<<<<<<< HEAD
-- LFPV1: Fix error for multiple lfp settings on same data #775
 - Update linting for Black 24. #808
 
 ### Pipelines
@@ -29,7 +27,6 @@
     - Move modules into spikesorting.v0 #807
     - Add MUA analysis to spike sorting pipeline
 - LFP: Minor fixes to LFPBandV1 populator and `make`. #706, #795
-=======
 
 ### Pipelines
 
@@ -37,7 +34,6 @@
 - LFP:
     - Minor fixes to LFPBandV1 populator and `make`. #706, #795
     - LFPV1: Fix error for multiple lfp settings on same data #775
->>>>>>> b42432f0
 - Linearization:
     - Minor fixes to LinearizedPositionV1 pipeline #695
     - Rename `position_linearization` -> `linearization`. #717
