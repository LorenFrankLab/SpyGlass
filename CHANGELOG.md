# Change Log

## [0.5.4] (Unreleased)

### Release Notes

<!-- Running draft to be removed immediately prior to release. -->

```python
import datajoint as dj
from spyglass.linearization.v1.main import TrackGraph

TrackGraph.alter()  # Add edge map parameter
dj.FreeTable(dj.conn(), "common_session.session_group").drop()
```

### Infrastructure

- Disable populate transaction protection for long-populating tables #1066,
    #1108, #1172
- Add docstrings to all public methods #1076
- Update DataJoint to 0.14.2 #1081
- Allow restriction based on parent keys in `Merge.fetch_nwb()` #1086, #1126
- Import `datajoint.dependencies.unite_master_parts` -> `topo_sort` #1116,
    #1137, #1162
- Fix bool settings imported from dj config file #1117
- Allow definition of tasks and new probe entries from config #1074, #1120,
    #1179
- Enforce match between ingested nwb probe geometry and existing table entry
    #1074
- Update DataJoint install and password instructions #1131
- Fix dandi upload process for nwb's with video or linked objects #1095, #1151
- Minor docs fixes #1145
- Test fixes
    - Remove stored hashes from pytests #1152
    - Remove mambaforge from tests #1153
    - Remove debug statement #1164
    - Add testing for python versions 3.9, 3.10, 3.11, 3.12 #1169
<<<<<<< HEAD
    - Download test data without credentials, trigger on approved PRs #1180
=======
    - Initialize tables in pytests #1181
>>>>>>> fa1114eb
- Allow python \< 3.13 #1169
- Remove numpy version restriction #1169
- Merge table delete removes orphaned master entries #1164
- Edit `merge_fetch` to expect positional before keyword arguments #1181

### Pipelines

- Common

    - Drop `SessionGroup` table #1106
    - Improve electrodes import efficiency #1125
    - Fix logger method call in `common_task` #1132
    - Export fixes #1164
        - Allow `get_abs_path` to add selection entry.
        - Log restrictions and joins.

- Decoding

    - Fix edge case errors in spike time loading #1083

- Linearization

    - Add edge_map parameter to LinearizedPositionV1 #1091

- Position

    - Fix video directory bug in `DLCPoseEstimationSelection` #1103
    - Restore #973, allow DLC without position tracking #1100
    - Minor fix to `DLCCentroid` make function order #1112, #1148
    - Video creator tools:
        - Pass output path as string to `cv2.VideoWriter` #1150
        - Set `DLCPosVideo` default processor to `matplotlib`, remove support for
            `open-cv` #1168
        - `VideoMaker` class to process frames in multithreaded batches #1168, #1174
        - `TrodesPosVideo` updates for `matplotlib` processor #1174

- Spike Sorting

    - Fix bug in `get_group_by_shank` #1096
    - Fix bug in `_compute_metric` #1099
    - Fix bug in `insert_curation` returned key #1114
    - Fix handling of waveform extraction sparse parameter #1132

## [0.5.3] (August 27, 2024)

### Infrastructure

- Create class `SpyglassGroupPart` to aid delete propagations #899
- Fix bug report template #955
- Add rollback option to `populate_all_common` #957, #971
- Add long-distance restrictions via `<<` and `>>` operators. #943, #969
- Fix relative pathing for `mkdocstring-python=>1.9.1`. #967, #968
- Add method to export a set of files to Dandi. #956
- Add `fetch_nwb` fallback to stream files from Dandi. #956
- Clean up old `TableChain.join` call in mixin delete. #982
- Add pytests for position pipeline, various `test_mode` exceptions #966
- Migrate `pip` dependencies from `environment.yml`s to `pyproject.toml` #966
- Add documentation for common error messages #997
- Expand `delete_downstream_merge` -> `delete_downstream_parts`. #1002
- `cautious_delete` now ...
    - Checks `IntervalList` and externals tables. #1002
    - Ends early if called on empty table. #1055
- Allow mixin tables with parallelization in `make` to run populate with
    `processes > 1` #1001, #1052, #1068
- Speed up fetch_nwb calls through merge tables #1017
- Allow `ModuleNotFoundError` or `ImportError` for optional dependencies #1023
- Ensure integrity of group tables #1026
- Convert list of LFP artifact removed interval list to array #1046
- Merge duplicate functions in decoding and spikesorting #1050, #1053, #1062,
    #1066, #1069
- Reivise docs organization.
    - Misc -> Features/ForDevelopers. #1029
    - Installation instructions -> Setup notebook. #1029
- Migrate SQL export tools to `utils` to support exporting `DandiPath` #1048
- Add tool for checking threads for metadata locks on a table #1063
- Use peripheral tables as fallback in `TableChains` #1035
- Ignore non-Spyglass tables during descendant check for `part_masters` #1035

### Pipelines

- Common

    - `PositionVideo` table now inserts into self after `make` #966
    - Don't insert lab member when creating lab team #983
    - Files created by `AnalysisNwbfile.create()` receive new object_id #999
    - Remove unused `ElectrodeBrainRegion` table #1003
    - Files created by `AnalysisNwbfile.create()` receive new object_id #999,
        #1004
    - Remove redundant calls to tables in `populate_all_common` #870
    - Improve logging clarity in `populate_all_common` #870
    - `PositionIntervalMap` now inserts null entries for missing intervals #870
    - `AnalysisFileLog` now truncates table names that exceed field length #1021
    - Disable logging with `AnalysisFileLog` #1024
    - Remove `common_ripple` schema #1061

- Decoding:

    - Default values for classes on `ImportError` #966
    - Add option to upsample data rate in `PositionGroup` #1008
    - Avoid interpolating over large `nan` intervals in position #1033
    - Minor code calling corrections #1073

- Position

    - Allow dlc without pre-existing tracking data #973, #975
    - Raise `KeyError` for missing input parameters across helper funcs #966
    - `DLCPosVideo` table now inserts into self after `make` #966
    - Remove unused `PositionVideoSelection` and `PositionVideo` tables #1003
    - Fix SQL query error in `DLCPosV1.fetch_nwb` #1011
    - Add keyword args to all calls of `convert_to_pixels` #870
    - Unify `make_video` logic across `DLCPosVideo` and `TrodesVideo` #870
    - Replace `OutputLogger` context manager with decorator #870
    - Rename `check_videofile` -> `find_mp4` and `get_video_path` ->
        `get_video_info` to reflect actual use #870
    - Fix `red_led_bisector` `np.nan` handling issue from #870. Fixed in #1034
    - Fix `one_pt_centoid` `np.nan` handling issue from #870. Fixed in #1034

- Spikesorting

    - Allow user to set smoothing timescale in `SortedSpikesGroup.get_firing_rate`
        #994
    - Update docstrings #996
    - Remove unused `UnitInclusionParameters` table from `spikesorting.v0` #1003
    - Fix bug in identification of artifact samples to be zeroed out in
        `spikesorting.v1.SpikeSorting` #1009
    - Remove deprecated dependencies on kachery_client #1014
    - Add `UnitAnnotation` table and naming convention for units #1027, #1052
    - Set `sparse` parameter to waveform extraction step in `spikesorting.v1`
        #1039
    - Efficiency improvement to `v0.Curation.insert_curation` #1072
    - Add pytests for `spikesorting.v1` #1078

## [0.5.2] (April 22, 2024)

### Infrastructure

- Refactor `TableChain` to include `_searched` attribute. #867
- Fix errors in config import #882
- Save current spyglass version in analysis nwb files to aid diagnosis #897
- Add functionality to export vertical slice of database. #875
- Add pynapple support #898
- Update PR template checklist to include db changes. #903
- Avoid permission check on personnel tables. #903
- Add documentation for `SpyglassMixin`. #903
- Add helper to identify merge table by definition. #903
- Prioritize datajoint filepath entry for defining abs_path of analysis nwbfile
    #918
- Fix potential duplicate entries in Merge part tables #922
- Add logging of AnalysisNwbfile creation time and size #937
- Fix error on empty delete call in merge table. #940
- Add log of AnalysisNwbfile creation time, size, and access count #937, #941

### Pipelines

- Spikesorting
    - Update calls in v0 pipeline for spikeinterface>=0.99 #893
    - Fix method type of `get_spike_times` #904
    - Add helper functions for restricting spikesorting results and linking to
        probe info #910
- Decoding
    - Handle dimensions of clusterless `get_ahead_behind_distance` #904
    - Fix improper handling of nwb file names with .strip #929

## [0.5.1] (March 7, 2024)

### Infrastructure

- Add user roles to `database_settings.py`. #832
- Fix redundancy in `waveforms_dir` #857
- Revise `dj_chains` to permit undirected paths for paths with multiple Merge
    Tables. #846

### Pipelines

- Common:
    - Add ActivityLog to `common_usage` to track unreferenced utilities. #870
- Position:
    - Fixes to `environment-dlc.yml` restricting tensortflow #834
    - Video restriction for multicamera epochs #834
    - Fixes to `_convert_mp4` #834
    - Replace deprecated calls to `yaml.safe_load()` #834
    - Refactoring to reduce redundancy #870
    - Migrate `OutputLogger` behavior to decorator #870
- Spikesorting:
    - Increase`spikeinterface` version to >=0.99.1, \<0.100 #852
    - Bug fix in single artifact interval edge case #859
    - Bug fix in FigURL #871
- LFP
    - In LFPArtifactDetection, only apply referencing if explicitly selected #863

## [0.5.0] (February 9, 2024)

### Infrastructure

- Docs:
    - Additional documentation. #690
    - Add overview of Spyglass to docs. #779
    - Update docs to reflect new notebooks. #776
- Mixin:
    - Add Mixin class to centralize `fetch_nwb` functionality. #692, #734
    - Refactor restriction use in `delete_downstream_merge` #703
    - Add `cautious_delete` to Mixin class
        - Initial implementation. #711, #762
        - More robust caching of join to downstream tables. #806
        - Overwrite datajoint `delete` method to use `cautious_delete`. #806
        - Reverse join order for session summary. #821
        - Add temporary logging of use to `common_usage`. #811, #821
- Merge Tables:
    - UUIDs: Revise Merge table uuid generation to include source. #824
    - UUIDs: Remove mutual exclusivity logic due to new UUID generation. #824
    - Add method for `merge_populate`. #824
- Linting:
    - Clean up following pre-commit checks. #688
    - Update linting for Black 24. #808
- Misc:
    - Add `deprecation_factory` to facilitate table migration. #717
    - Add Spyglass logger. #730
    - Increase pytest coverage for `common`, `lfp`, and `utils`. #743
    - Steamline dependency management. #822

### Pipelines

- Common:
    - `IntervalList`: Add secondary key `pipeline` #742
    - Add `common_usage` table. #811, #821, #824
    - Add catch errors during `populate_all_common`. #824
- Spike sorting:
    - Add SpikeSorting V1 pipeline. #651
    - Move modules into spikesorting.v0 #807
- LFP:
    - Minor fixes to LFPBandV1 populator and `make`. #706, #795
    - LFPV1: Fix error for multiple lfp settings on same data #775
- Linearization:
    - Minor fixes to LinearizedPositionV1 pipeline #695
    - Rename `position_linearization` -> `linearization`. #717
    - Migrate tables: `common_position` -> `linearization.v0`. #717
- Position:
    - Refactor input validation in DLC pipeline. #688
    - DLC path handling from config, and normalize naming convention. #722
    - Fix in place column bug #752
- Decoding:
    - Add `decoding` pipeline V1. #731, #769, #819
    - Add a table to store the decoding results #731
    - Use the new `non_local_detector` package for decoding #731
    - Allow multiple spike waveform features for clusterless decoding #731
    - Reorder notebooks #731
    - Add fetch class functionality to `Merge` table. #783, #786
    - Add ability to filter sorted units in decoding #807
    - Rename SortedSpikesGroup.SortGroup to SortedSpikesGroup.Units #807
    - Change methods with load\_... to fetch\_... for consistency #807
    - Use merge table methods to access part methods #807
- MUA
    - Add MUA pipeline V1. #731, #819
- Ripple
    - Add figurl to Ripple pipeline #819

## [0.4.3] (November 7, 2023)

- Migrate `config` helper scripts to Spyglass codebase. #662
- Revise contribution guidelines. #655
- Minor bug fixes. #656, #657, #659, #651, #671
- Add setup instruction specificity.
- Reduce primary key varchar allocation aross may tables. #664

## [0.4.2] (October 10, 2023)

### Infrastructure / Support

- Bumped Python version to 3.9. #583
- Updated user management helper scripts for MySQL 8. #650
- Centralized config/path handling to permit setting via datajoint config. #593
- Fixed Merge Table deletes: error specificity and transaction context. #617

### Pipelines

- Common:
    - Added support multiple cameras per epoch. #557
    - Removed `common_backup` schema. #631
    - Added support for multiple position objects per NWB in `common_behav` via
        PositionSource.SpatialSeries and RawPosition.PosObject #628, #616. _Note:_
        Existing functions have been made compatible, but column labels for
        `RawPosition.fetch1_dataframe` may change.
- Spike sorting:
    - Added pipeline populator. #637, #646, #647
    - Fixed curation functionality for `nn_isolation`. #597, #598
- Position: Added position interval/epoch mapping via PositionIntervalMap. #620,
    #621, #627
- LFP: Refactored pipeline. #594, #588, #605, #606, #607, #608, #615, #629

## [0.4.1] (June 30, 2023)

- Add mkdocs automated deployment. #527, #537, #549, #551
- Add class for Merge Tables. #556, #564, #565

## [0.4.0] (May 22, 2023)

- Updated call to `spikeinterface.preprocessing.whiten` to use dtype np.float16.
    #446,
- Updated default spike sorting metric parameters. #447
- Updated whitening to be compatible with recent changes in spikeinterface when
    using mountainsort. #449
- Moved LFP pipeline to `src/spyglass/lfp/v1` and addressed related usability
    issues. #468, #478, #482, #484, #504
- Removed whiten parameter for clusterless thresholder. #454
- Added plot to plot all DIO events in a session. #457
- Added file sharing functionality through kachery_cloud. #458, #460
- Pinned numpy version to `numpy<1.24`
- Added scripts to add guests and collaborators as users. #463
- Cleaned up installation instructions in repo README. #467
- Added checks in decoding visualization to ensure time dimensions are the
    correct length.
- Fixed artifact removed valid times. #472
- Added codespell workflow for spell checking and fixed typos. #471
- Updated LFP code to save LFP as `pynwb.ecephys.LFP` type. #475
- Added artifact detection to LFP pipeline. #473
- Replaced calls to `spikeinterface.sorters.get_default_params` with
    `spikeinterface.sorters.get_default_sorter_params`. #486
- Updated position pipeline and added functionality to handle pose estimation
    through DeepLabCut. #367, #505
- Updated `environment_position.yml`. #502
- Renamed `FirFilter` class to `FirFilterParameters`. #512

## [0.3.4] (March 30, 2023)

- Fixed error in spike sorting pipeline referencing the "probe_type" column
    which is no longer accessible from the `Electrode` table. #437
- Fixed error when inserting an NWB file that does not have a probe
    manufacturer. #433, #436
- Fixed error when adding a new `DataAcquisitionDevice` and a new `ProbeType`.
    #436
- Fixed inconsistency between capitalized/uncapitalized versions of "Intan" for
    DataAcquisitionAmplifier and DataAcquisitionDevice.adc_circuit. #430, #438

## [0.3.3] (March 29, 2023)

- Fixed errors from referencing the changed primary key for `Probe`. #429

## [0.3.2] (March 28, 2023)

- Fixed import of `common_nwbfile`. #424

## [0.3.1] (March 24, 2023)

- Fixed import error due to `sortingview.Workspace`. #421

## [0.3.0] (March 24, 2023)

- Refactor common for non Frank Lab data, allow file-based mods #420
- Allow creation and linkage of device metadata from YAML #400
- Move helper functions to utils directory #386

[0.3.0]: https://github.com/LorenFrankLab/spyglass/releases/tag/0.3.0
[0.3.1]: https://github.com/LorenFrankLab/spyglass/releases/tag/0.3.1
[0.3.2]: https://github.com/LorenFrankLab/spyglass/releases/tag/0.3.2
[0.3.3]: https://github.com/LorenFrankLab/spyglass/releases/tag/0.3.3
[0.3.4]: https://github.com/LorenFrankLab/spyglass/releases/tag/0.3.4
[0.4.0]: https://github.com/LorenFrankLab/spyglass/releases/tag/0.4.0
[0.4.1]: https://github.com/LorenFrankLab/spyglass/releases/tag/0.4.1
[0.4.2]: https://github.com/LorenFrankLab/spyglass/releases/tag/0.4.2
[0.4.3]: https://github.com/LorenFrankLab/spyglass/releases/tag/0.4.3
[0.5.0]: https://github.com/LorenFrankLab/spyglass/releases/tag/0.5.0
[0.5.1]: https://github.com/LorenFrankLab/spyglass/releases/tag/0.5.1
[0.5.2]: https://github.com/LorenFrankLab/spyglass/releases/tag/0.5.2
[0.5.3]: https://github.com/LorenFrankLab/spyglass/releases/tag/0.5.3
[0.5.4]: https://github.com/LorenFrankLab/spyglass/releases/tag/0.5.4<|MERGE_RESOLUTION|>--- conflicted
+++ resolved
@@ -36,11 +36,8 @@
     - Remove mambaforge from tests #1153
     - Remove debug statement #1164
     - Add testing for python versions 3.9, 3.10, 3.11, 3.12 #1169
-<<<<<<< HEAD
+    - Initialize tables in pytests #1181
     - Download test data without credentials, trigger on approved PRs #1180
-=======
-    - Initialize tables in pytests #1181
->>>>>>> fa1114eb
 - Allow python \< 3.13 #1169
 - Remove numpy version restriction #1169
 - Merge table delete removes orphaned master entries #1164
