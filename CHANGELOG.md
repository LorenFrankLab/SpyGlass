# Change Log

## [0.4.4] (Unreleased)

### Infrastructure

- Additional documentation. #690
- Clean up following pre-commit checks. #688
- Add Mixin class to centralize `fetch_nwb` functionality. #692, #734
- Refactor restriction use in `delete_downstream_merge` #703
- Add `cautious_delete` to Mixin class
    - Initial implementation. #711, #762
    - More robust caching of join to downstream tables. #806
    - Overwrite datajoint `delete` method to use `cautious_delete`. #806
    - Reverse join order for session summary. #821
    - Add temporary logging of use to `common_usage`. #811, #821
- Add `deprecation_factory` to facilitate table migration. #717
- Add Spyglass logger. #730
- IntervalList: Add secondary key `pipeline` #742
- Increase pytest coverage for `common`, `lfp`, and `utils`. #743
- Update docs to reflect new notebooks. #776
- Add overview of Spyglass to docs. #779
- Update linting for Black 24. #808
- Steamline dependency management. #822

### Pipelines

- Spike sorting:
    - Add SpikeSorting V1 pipeline. #651
    - Move modules into spikesorting.v0 #807
<<<<<<< HEAD
=======
    - Add MUA analysis to spike sorting pipeline
>>>>>>> 992de694
- LFP:
    - Minor fixes to LFPBandV1 populator and `make`. #706, #795
    - LFPV1: Fix error for multiple lfp settings on same data #775
- Linearization:
    - Minor fixes to LinearizedPositionV1 pipeline #695
    - Rename `position_linearization` -> `linearization`. #717
    - Migrate tables: `common_position` -> `linearization.v0`. #717
- Position:
    - Refactor input validation in DLC pipeline. #688
    - DLC path handling from config, and normalize naming convention. #722
    - Fix in place column bug #752
- Decoding:
    - Add `decoding` pipeline V1. #731, #769, #819
    - Add a table to store the decoding results #731
    - Use the new `non_local_detector` package for decoding #731
    - Allow multiple spike waveform features for clusterless decoding #731
    - Reorder notebooks #731
    - Add fetch class functionality to `Merge` table. #783, #786
    - Add ability to filter sorted units in decoding #807
    - Rename SortedSpikesGroup.SortGroup to SortedSpikesGroup.Units #807
    - Change methods with load\_... to fetch\_... for consistency #807
    - Use merge table methods to access part methods #807
- MUA
    - Add MUA pipeline V1. #731, #819
- Ripple
    - Add figurl to Ripple pipeline #819

## [0.4.3] (November 7, 2023)

- Migrate `config` helper scripts to Spyglass codebase. #662
- Revise contribution guidelines. #655
- Minor bug fixes. #656, #657, #659, #651, #671
- Add setup instruction specificity.
- Reduce primary key varchar allocation aross may tables. #664

## [0.4.2] (October 10, 2023)

### Infrastructure / Support

- Bumped Python version to 3.9. #583
- Updated user management helper scripts for MySQL 8. #650
- Centralized config/path handling to permit setting via datajoint config. #593
- Fixed Merge Table deletes: error specificity and transaction context. #617

### Pipelines

- Common:
    - Added support multiple cameras per epoch. #557
    - Removed `common_backup` schema. #631
    - Added support for multiple position objects per NWB in `common_behav` via
        PositionSource.SpatialSeries and RawPosition.PosObject #628, #616. _Note:_
        Existing functions have been made compatible, but column labels for
        `RawPosition.fetch1_dataframe` may change.
- Spike sorting:
    - Added pipeline populator. #637, #646, #647
    - Fixed curation functionality for `nn_isolation`. #597, #598
- Position: Added position interval/epoch mapping via PositionIntervalMap. #620,
    #621, #627
- LFP: Refactored pipeline. #594, #588, #605, #606, #607, #608, #615, #629

## [0.4.1] (June 30, 2023)

- Add mkdocs automated deployment. #527, #537, #549, #551
- Add class for Merge Tables. #556, #564, #565

## [0.4.0] (May 22, 2023)

- Updated call to `spikeinterface.preprocessing.whiten` to use dtype np.float16.
    #446,
- Updated default spike sorting metric parameters. #447
- Updated whitening to be compatible with recent changes in spikeinterface when
    using mountainsort. #449
- Moved LFP pipeline to `src/spyglass/lfp/v1` and addressed related usability
    issues. #468, #478, #482, #484, #504
- Removed whiten parameter for clusterless thresholder. #454
- Added plot to plot all DIO events in a session. #457
- Added file sharing functionality through kachery_cloud. #458, #460
- Pinned numpy version to `numpy<1.24`
- Added scripts to add guests and collaborators as users. #463
- Cleaned up installation instructions in repo README. #467
- Added checks in decoding visualization to ensure time dimensions are the
    correct length.
- Fixed artifact removed valid times. #472
- Added codespell workflow for spell checking and fixed typos. #471
- Updated LFP code to save LFP as `pynwb.ecephys.LFP` type. #475
- Added artifact detection to LFP pipeline. #473
- Replaced calls to `spikeinterface.sorters.get_default_params` with
    `spikeinterface.sorters.get_default_sorter_params`. #486
- Updated position pipeline and added functionality to handle pose estimation
    through DeepLabCut. #367, #505
- Updated `environment_position.yml`. #502
- Renamed `FirFilter` class to `FirFilterParameters`. #512

## [0.3.4] (March 30, 2023)

- Fixed error in spike sorting pipeline referencing the "probe_type" column
    which is no longer accessible from the `Electrode` table. #437
- Fixed error when inserting an NWB file that does not have a probe
    manufacturer. #433, #436
- Fixed error when adding a new `DataAcquisitionDevice` and a new `ProbeType`.
    #436
- Fixed inconsistency between capitalized/uncapitalized versions of "Intan" for
    DataAcquisitionAmplifier and DataAcquisitionDevice.adc_circuit. #430, #438

## [0.3.3] (March 29, 2023)

- Fixed errors from referencing the changed primary key for `Probe`. #429

## [0.3.2] (March 28, 2023)

- Fixed import of `common_nwbfile`. #424

## [0.3.1] (March 24, 2023)

- Fixed import error due to `sortingview.Workspace`. #421

## [0.3.0] (March 24, 2023)

- Refactor common for non Frank Lab data, allow file-based mods #420
- Allow creation and linkage of device metadata from YAML #400
- Move helper functions to utils directory #386

[0.3.0]: https://github.com/LorenFrankLab/spyglass/releases/tag/0.3.0
[0.3.1]: https://github.com/LorenFrankLab/spyglass/releases/tag/0.3.1
[0.3.2]: https://github.com/LorenFrankLab/spyglass/releases/tag/0.3.2
[0.3.3]: https://github.com/LorenFrankLab/spyglass/releases/tag/0.3.3
[0.3.4]: https://github.com/LorenFrankLab/spyglass/releases/tag/0.3.4
[0.4.0]: https://github.com/LorenFrankLab/spyglass/releases/tag/0.4.0
[0.4.1]: https://github.com/LorenFrankLab/spyglass/releases/tag/0.4.1
[0.4.2]: https://github.com/LorenFrankLab/spyglass/releases/tag/0.4.2
[0.4.3]: https://github.com/LorenFrankLab/spyglass/releases/tag/0.4.3
[0.4.4]: https://github.com/LorenFrankLab/spyglass/releases/tag/0.4.4<|MERGE_RESOLUTION|>--- conflicted
+++ resolved
@@ -28,10 +28,6 @@
 - Spike sorting:
     - Add SpikeSorting V1 pipeline. #651
     - Move modules into spikesorting.v0 #807
-<<<<<<< HEAD
-=======
-    - Add MUA analysis to spike sorting pipeline
->>>>>>> 992de694
 - LFP:
     - Minor fixes to LFPBandV1 populator and `make`. #706, #795
     - LFPV1: Fix error for multiple lfp settings on same data #775
