# Change Log

## Unreleased

### Infrastructure

- Add user roles to `database_settings.py`. #832
<<<<<<< HEAD
- Fix redundancy in `waveforms_dir` #857
=======
- Revise `dj_chains` to permit undirected paths for paths with multiple Merge
    Tables. #846
>>>>>>> 647a5f85

### Pipelines

- Position:
    - Fixes to `environment-dlc.yml` restricting tensortflow #834
    - Video restriction for multicamera epochs #834
    - Fixes to `_convert_mp4` #834
    - Replace deprecated calls to `yaml.safe_load()` #834

- Spikesorting:
    - Bug fix in single artifact interval edge case #859

## [0.5.0] (February 9, 2024)

### Infrastructure

- Docs:
    - Additional documentation. #690
    - Add overview of Spyglass to docs. #779
    - Update docs to reflect new notebooks. #776
- Mixin:
    - Add Mixin class to centralize `fetch_nwb` functionality. #692, #734
    - Refactor restriction use in `delete_downstream_merge` #703
    - Add `cautious_delete` to Mixin class
        - Initial implementation. #711, #762
        - More robust caching of join to downstream tables. #806
        - Overwrite datajoint `delete` method to use `cautious_delete`. #806
        - Reverse join order for session summary. #821
        - Add temporary logging of use to `common_usage`. #811, #821
- Merge Tables:
    - UUIDs: Revise Merge table uuid generation to include source. #824
    - UUIDs: Remove mutual exclusivity logic due to new UUID generation. #824
    - Add method for `merge_populate`. #824
- Linting:
    - Clean up following pre-commit checks. #688
    - Update linting for Black 24. #808
- Misc:
    - Add `deprecation_factory` to facilitate table migration. #717
    - Add Spyglass logger. #730
    - Increase pytest coverage for `common`, `lfp`, and `utils`. #743
    - Steamline dependency management. #822

### Pipelines

- Common:
    - `IntervalList`: Add secondary key `pipeline` #742
    - Add `common_usage` table. #811, #821, #824
    - Add catch errors during `populate_all_common`. #824
- Spike sorting:
    - Add SpikeSorting V1 pipeline. #651
    - Move modules into spikesorting.v0 #807
- LFP:
    - Minor fixes to LFPBandV1 populator and `make`. #706, #795
    - LFPV1: Fix error for multiple lfp settings on same data #775
- Linearization:
    - Minor fixes to LinearizedPositionV1 pipeline #695
    - Rename `position_linearization` -> `linearization`. #717
    - Migrate tables: `common_position` -> `linearization.v0`. #717
- Position:
    - Refactor input validation in DLC pipeline. #688
    - DLC path handling from config, and normalize naming convention. #722
    - Fix in place column bug #752
- Decoding:
    - Add `decoding` pipeline V1. #731, #769, #819
    - Add a table to store the decoding results #731
    - Use the new `non_local_detector` package for decoding #731
    - Allow multiple spike waveform features for clusterless decoding #731
    - Reorder notebooks #731
    - Add fetch class functionality to `Merge` table. #783, #786
    - Add ability to filter sorted units in decoding #807
    - Rename SortedSpikesGroup.SortGroup to SortedSpikesGroup.Units #807
    - Change methods with load\_... to fetch\_... for consistency #807
    - Use merge table methods to access part methods #807
- MUA
    - Add MUA pipeline V1. #731, #819
- Ripple
    - Add figurl to Ripple pipeline #819

## [0.4.3] (November 7, 2023)

- Migrate `config` helper scripts to Spyglass codebase. #662
- Revise contribution guidelines. #655
- Minor bug fixes. #656, #657, #659, #651, #671
- Add setup instruction specificity.
- Reduce primary key varchar allocation aross may tables. #664

## [0.4.2] (October 10, 2023)

### Infrastructure / Support

- Bumped Python version to 3.9. #583
- Updated user management helper scripts for MySQL 8. #650
- Centralized config/path handling to permit setting via datajoint config. #593
- Fixed Merge Table deletes: error specificity and transaction context. #617

### Pipelines

- Common:
    - Added support multiple cameras per epoch. #557
    - Removed `common_backup` schema. #631
    - Added support for multiple position objects per NWB in `common_behav` via
        PositionSource.SpatialSeries and RawPosition.PosObject #628, #616. _Note:_
        Existing functions have been made compatible, but column labels for
        `RawPosition.fetch1_dataframe` may change.
- Spike sorting:
    - Added pipeline populator. #637, #646, #647
    - Fixed curation functionality for `nn_isolation`. #597, #598
- Position: Added position interval/epoch mapping via PositionIntervalMap. #620,
    #621, #627
- LFP: Refactored pipeline. #594, #588, #605, #606, #607, #608, #615, #629

## [0.4.1] (June 30, 2023)

- Add mkdocs automated deployment. #527, #537, #549, #551
- Add class for Merge Tables. #556, #564, #565

## [0.4.0] (May 22, 2023)

- Updated call to `spikeinterface.preprocessing.whiten` to use dtype np.float16.
    #446,
- Updated default spike sorting metric parameters. #447
- Updated whitening to be compatible with recent changes in spikeinterface when
    using mountainsort. #449
- Moved LFP pipeline to `src/spyglass/lfp/v1` and addressed related usability
    issues. #468, #478, #482, #484, #504
- Removed whiten parameter for clusterless thresholder. #454
- Added plot to plot all DIO events in a session. #457
- Added file sharing functionality through kachery_cloud. #458, #460
- Pinned numpy version to `numpy<1.24`
- Added scripts to add guests and collaborators as users. #463
- Cleaned up installation instructions in repo README. #467
- Added checks in decoding visualization to ensure time dimensions are the
    correct length.
- Fixed artifact removed valid times. #472
- Added codespell workflow for spell checking and fixed typos. #471
- Updated LFP code to save LFP as `pynwb.ecephys.LFP` type. #475
- Added artifact detection to LFP pipeline. #473
- Replaced calls to `spikeinterface.sorters.get_default_params` with
    `spikeinterface.sorters.get_default_sorter_params`. #486
- Updated position pipeline and added functionality to handle pose estimation
    through DeepLabCut. #367, #505
- Updated `environment_position.yml`. #502
- Renamed `FirFilter` class to `FirFilterParameters`. #512

## [0.3.4] (March 30, 2023)

- Fixed error in spike sorting pipeline referencing the "probe_type" column
    which is no longer accessible from the `Electrode` table. #437
- Fixed error when inserting an NWB file that does not have a probe
    manufacturer. #433, #436
- Fixed error when adding a new `DataAcquisitionDevice` and a new `ProbeType`.
    #436
- Fixed inconsistency between capitalized/uncapitalized versions of "Intan" for
    DataAcquisitionAmplifier and DataAcquisitionDevice.adc_circuit. #430, #438

## [0.3.3] (March 29, 2023)

- Fixed errors from referencing the changed primary key for `Probe`. #429

## [0.3.2] (March 28, 2023)

- Fixed import of `common_nwbfile`. #424

## [0.3.1] (March 24, 2023)

- Fixed import error due to `sortingview.Workspace`. #421

## [0.3.0] (March 24, 2023)

- Refactor common for non Frank Lab data, allow file-based mods #420
- Allow creation and linkage of device metadata from YAML #400
- Move helper functions to utils directory #386

[0.3.0]: https://github.com/LorenFrankLab/spyglass/releases/tag/0.3.0
[0.3.1]: https://github.com/LorenFrankLab/spyglass/releases/tag/0.3.1
[0.3.2]: https://github.com/LorenFrankLab/spyglass/releases/tag/0.3.2
[0.3.3]: https://github.com/LorenFrankLab/spyglass/releases/tag/0.3.3
[0.3.4]: https://github.com/LorenFrankLab/spyglass/releases/tag/0.3.4
[0.4.0]: https://github.com/LorenFrankLab/spyglass/releases/tag/0.4.0
[0.4.1]: https://github.com/LorenFrankLab/spyglass/releases/tag/0.4.1
[0.4.2]: https://github.com/LorenFrankLab/spyglass/releases/tag/0.4.2
[0.4.3]: https://github.com/LorenFrankLab/spyglass/releases/tag/0.4.3
[0.5.0]: https://github.com/LorenFrankLab/spyglass/releases/tag/0.5.0<|MERGE_RESOLUTION|>--- conflicted
+++ resolved
@@ -5,12 +5,9 @@
 ### Infrastructure
 
 - Add user roles to `database_settings.py`. #832
-<<<<<<< HEAD
 - Fix redundancy in `waveforms_dir` #857
-=======
 - Revise `dj_chains` to permit undirected paths for paths with multiple Merge
     Tables. #846
->>>>>>> 647a5f85
 
 ### Pipelines
 
