--- conflicted
+++ resolved
@@ -19,14 +19,11 @@
 - `cautious_delete` now checks `IntervalList` and externals tables. #1002
 - Allow mixin tables with parallelization in `make` to run populate with
     `processes > 1` #1001
-<<<<<<< HEAD
+- Speed up fetch_nwb calls through merge tables #1017
+- Allow `ModuleNotFoundError` or `ImportError` for optional dependencies #1023
 - Revise docs organization.
     - Misc -> Features/ForDevelopers. #1029
     - Installation instructions -> Setup notebook. #1029
-=======
-- Speed up fetch_nwb calls through merge tables #1017
-- Allow `ModuleNotFoundError` or `ImportError` for optional dependencies #1023
->>>>>>> d0ffae45
 
 ### Pipelines
 
