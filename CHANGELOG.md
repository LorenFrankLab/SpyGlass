--- conflicted
+++ resolved
@@ -33,12 +33,9 @@
     `processes > 1` #1001
 - Speed up fetch_nwb calls through merge tables #1017
 - Allow `ModuleNotFoundError` or `ImportError` for optional dependencies #1023
-<<<<<<< HEAD
+- Ensure integrity of group tables #1026
 - Use peripheral tables as fallback in `TableChains` #1035
 - Ignore non-Spyglass tables during descendant check for `part_masters` #1035
-=======
-- Ensure integrity of group tables #1026
->>>>>>> 2c7c9885
 
 ### Pipelines
 
