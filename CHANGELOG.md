# Change Log

## [0.5.3] (Unreleased)

### Release Notes

<!-- Running draft to be removed immediately prior to release. -->

### Infrastructure

- Create class `SpyglassGroupPart` to aid delete propagations #899
- Fix bug report template #955
- Add rollback option to `populate_all_common` #957, #971
- Add long-distance restrictions via `<<` and `>>` operators. #943, #969
- Fix relative pathing for `mkdocstring-python=>1.9.1`. #967, #968
- Add method to export a set of files to Dandi. #956
- Add `fetch_nwb` fallback to stream files from Dandi. #956
- Clean up old `TableChain.join` call in mixin delete. #982
<<<<<<< HEAD
- Expand `delete_downstream_merge` -> `delete_downstream_parts`. #1002
- `cautious_delete` now checks `IntervalList` and externals tables. #1002
=======
- Add pytests for position pipeline, various `test_mode` exceptions #966
- Migrate `pip` dependencies from `environment.yml`s to `pyproject.toml` #966
- Add documentation for common error messages #997
>>>>>>> 2de1d2b0

### Pipelines

- Common
    - `PositionVideo` table now inserts into self after `make` #966
    - Files created by `AnalysisNwbfile.create()` receive new object_id #999
- Decoding: Default values for classes on `ImportError` #966
- DLC
    - Allow dlc without pre-existing tracking data #973, #975
    - Raise `KeyError` for missing input parameters across helper funcs #966
    - `DLCPosVideo` table now inserts into self after `make` #966
- Common
    - Don't insert lab member when creating lab team #983
- Spikesorting
    - Allow user to set smoothing timescale in `SortedSpikesGroup.get_firing_rate`
        #994
    - Update docstrings #996

## [0.5.2] (April 22, 2024)

### Infrastructure

- Refactor `TableChain` to include `_searched` attribute. #867
- Fix errors in config import #882
- Save current spyglass version in analysis nwb files to aid diagnosis #897
- Add functionality to export vertical slice of database. #875
- Add pynapple support #898
- Update PR template checklist to include db changes. #903
- Avoid permission check on personnel tables. #903
- Add documentation for `SpyglassMixin`. #903
- Add helper to identify merge table by definition. #903
- Prioritize datajoint filepath entry for defining abs_path of analysis nwbfile
    #918
- Fix potential duplicate entries in Merge part tables #922
- Add logging of AnalysisNwbfile creation time and size #937
- Fix error on empty delete call in merge table. #940
- Add log of AnalysisNwbfile creation time, size, and access count #937, #941

### Pipelines

- Spikesorting
    - Update calls in v0 pipeline for spikeinterface>=0.99 #893
    - Fix method type of `get_spike_times` #904
    - Add helper functions for restricting spikesorting results and linking to
        probe info #910
- Decoding
    - Handle dimensions of clusterless `get_ahead_behind_distance` #904
    - Fix improper handling of nwb file names with .strip #929

## [0.5.1] (March 7, 2024)

### Infrastructure

- Add user roles to `database_settings.py`. #832
- Fix redundancy in `waveforms_dir` #857
- Revise `dj_chains` to permit undirected paths for paths with multiple Merge
    Tables. #846

### Pipelines

- Position:
    - Fixes to `environment-dlc.yml` restricting tensortflow #834
    - Video restriction for multicamera epochs #834
    - Fixes to `_convert_mp4` #834
    - Replace deprecated calls to `yaml.safe_load()` #834
- Spikesorting:
    - Increase`spikeinterface` version to >=0.99.1, \<0.100 #852
    - Bug fix in single artifact interval edge case #859
    - Bug fix in FigURL #871
- LFP
    - In LFPArtifactDetection, only apply referencing if explicitly selected #863

## [0.5.0] (February 9, 2024)

### Infrastructure

- Docs:
    - Additional documentation. #690
    - Add overview of Spyglass to docs. #779
    - Update docs to reflect new notebooks. #776
- Mixin:
    - Add Mixin class to centralize `fetch_nwb` functionality. #692, #734
    - Refactor restriction use in `delete_downstream_merge` #703
    - Add `cautious_delete` to Mixin class
        - Initial implementation. #711, #762
        - More robust caching of join to downstream tables. #806
        - Overwrite datajoint `delete` method to use `cautious_delete`. #806
        - Reverse join order for session summary. #821
        - Add temporary logging of use to `common_usage`. #811, #821
- Merge Tables:
    - UUIDs: Revise Merge table uuid generation to include source. #824
    - UUIDs: Remove mutual exclusivity logic due to new UUID generation. #824
    - Add method for `merge_populate`. #824
- Linting:
    - Clean up following pre-commit checks. #688
    - Update linting for Black 24. #808
- Misc:
    - Add `deprecation_factory` to facilitate table migration. #717
    - Add Spyglass logger. #730
    - Increase pytest coverage for `common`, `lfp`, and `utils`. #743
    - Steamline dependency management. #822

### Pipelines

- Common:
    - `IntervalList`: Add secondary key `pipeline` #742
    - Add `common_usage` table. #811, #821, #824
    - Add catch errors during `populate_all_common`. #824
- Spike sorting:
    - Add SpikeSorting V1 pipeline. #651
    - Move modules into spikesorting.v0 #807
- LFP:
    - Minor fixes to LFPBandV1 populator and `make`. #706, #795
    - LFPV1: Fix error for multiple lfp settings on same data #775
- Linearization:
    - Minor fixes to LinearizedPositionV1 pipeline #695
    - Rename `position_linearization` -> `linearization`. #717
    - Migrate tables: `common_position` -> `linearization.v0`. #717
- Position:
    - Refactor input validation in DLC pipeline. #688
    - DLC path handling from config, and normalize naming convention. #722
    - Fix in place column bug #752
- Decoding:
    - Add `decoding` pipeline V1. #731, #769, #819
    - Add a table to store the decoding results #731
    - Use the new `non_local_detector` package for decoding #731
    - Allow multiple spike waveform features for clusterless decoding #731
    - Reorder notebooks #731
    - Add fetch class functionality to `Merge` table. #783, #786
    - Add ability to filter sorted units in decoding #807
    - Rename SortedSpikesGroup.SortGroup to SortedSpikesGroup.Units #807
    - Change methods with load\_... to fetch\_... for consistency #807
    - Use merge table methods to access part methods #807
- MUA
    - Add MUA pipeline V1. #731, #819
- Ripple
    - Add figurl to Ripple pipeline #819

## [0.4.3] (November 7, 2023)

- Migrate `config` helper scripts to Spyglass codebase. #662
- Revise contribution guidelines. #655
- Minor bug fixes. #656, #657, #659, #651, #671
- Add setup instruction specificity.
- Reduce primary key varchar allocation aross may tables. #664

## [0.4.2] (October 10, 2023)

### Infrastructure / Support

- Bumped Python version to 3.9. #583
- Updated user management helper scripts for MySQL 8. #650
- Centralized config/path handling to permit setting via datajoint config. #593
- Fixed Merge Table deletes: error specificity and transaction context. #617

### Pipelines

- Common:
    - Added support multiple cameras per epoch. #557
    - Removed `common_backup` schema. #631
    - Added support for multiple position objects per NWB in `common_behav` via
        PositionSource.SpatialSeries and RawPosition.PosObject #628, #616. _Note:_
        Existing functions have been made compatible, but column labels for
        `RawPosition.fetch1_dataframe` may change.
- Spike sorting:
    - Added pipeline populator. #637, #646, #647
    - Fixed curation functionality for `nn_isolation`. #597, #598
- Position: Added position interval/epoch mapping via PositionIntervalMap. #620,
    #621, #627
- LFP: Refactored pipeline. #594, #588, #605, #606, #607, #608, #615, #629

## [0.4.1] (June 30, 2023)

- Add mkdocs automated deployment. #527, #537, #549, #551
- Add class for Merge Tables. #556, #564, #565

## [0.4.0] (May 22, 2023)

- Updated call to `spikeinterface.preprocessing.whiten` to use dtype np.float16.
    #446,
- Updated default spike sorting metric parameters. #447
- Updated whitening to be compatible with recent changes in spikeinterface when
    using mountainsort. #449
- Moved LFP pipeline to `src/spyglass/lfp/v1` and addressed related usability
    issues. #468, #478, #482, #484, #504
- Removed whiten parameter for clusterless thresholder. #454
- Added plot to plot all DIO events in a session. #457
- Added file sharing functionality through kachery_cloud. #458, #460
- Pinned numpy version to `numpy<1.24`
- Added scripts to add guests and collaborators as users. #463
- Cleaned up installation instructions in repo README. #467
- Added checks in decoding visualization to ensure time dimensions are the
    correct length.
- Fixed artifact removed valid times. #472
- Added codespell workflow for spell checking and fixed typos. #471
- Updated LFP code to save LFP as `pynwb.ecephys.LFP` type. #475
- Added artifact detection to LFP pipeline. #473
- Replaced calls to `spikeinterface.sorters.get_default_params` with
    `spikeinterface.sorters.get_default_sorter_params`. #486
- Updated position pipeline and added functionality to handle pose estimation
    through DeepLabCut. #367, #505
- Updated `environment_position.yml`. #502
- Renamed `FirFilter` class to `FirFilterParameters`. #512

## [0.3.4] (March 30, 2023)

- Fixed error in spike sorting pipeline referencing the "probe_type" column
    which is no longer accessible from the `Electrode` table. #437
- Fixed error when inserting an NWB file that does not have a probe
    manufacturer. #433, #436
- Fixed error when adding a new `DataAcquisitionDevice` and a new `ProbeType`.
    #436
- Fixed inconsistency between capitalized/uncapitalized versions of "Intan" for
    DataAcquisitionAmplifier and DataAcquisitionDevice.adc_circuit. #430, #438

## [0.3.3] (March 29, 2023)

- Fixed errors from referencing the changed primary key for `Probe`. #429

## [0.3.2] (March 28, 2023)

- Fixed import of `common_nwbfile`. #424

## [0.3.1] (March 24, 2023)

- Fixed import error due to `sortingview.Workspace`. #421

## [0.3.0] (March 24, 2023)

- Refactor common for non Frank Lab data, allow file-based mods #420
- Allow creation and linkage of device metadata from YAML #400
- Move helper functions to utils directory #386

[0.3.0]: https://github.com/LorenFrankLab/spyglass/releases/tag/0.3.0
[0.3.1]: https://github.com/LorenFrankLab/spyglass/releases/tag/0.3.1
[0.3.2]: https://github.com/LorenFrankLab/spyglass/releases/tag/0.3.2
[0.3.3]: https://github.com/LorenFrankLab/spyglass/releases/tag/0.3.3
[0.3.4]: https://github.com/LorenFrankLab/spyglass/releases/tag/0.3.4
[0.4.0]: https://github.com/LorenFrankLab/spyglass/releases/tag/0.4.0
[0.4.1]: https://github.com/LorenFrankLab/spyglass/releases/tag/0.4.1
[0.4.2]: https://github.com/LorenFrankLab/spyglass/releases/tag/0.4.2
[0.4.3]: https://github.com/LorenFrankLab/spyglass/releases/tag/0.4.3
[0.5.0]: https://github.com/LorenFrankLab/spyglass/releases/tag/0.5.0
[0.5.1]: https://github.com/LorenFrankLab/spyglass/releases/tag/0.5.1
[0.5.2]: https://github.com/LorenFrankLab/spyglass/releases/tag/0.5.2
[0.5.3]: https://github.com/LorenFrankLab/spyglass/releases/tag/0.5.3<|MERGE_RESOLUTION|>--- conflicted
+++ resolved
@@ -16,14 +16,11 @@
 - Add method to export a set of files to Dandi. #956
 - Add `fetch_nwb` fallback to stream files from Dandi. #956
 - Clean up old `TableChain.join` call in mixin delete. #982
-<<<<<<< HEAD
-- Expand `delete_downstream_merge` -> `delete_downstream_parts`. #1002
-- `cautious_delete` now checks `IntervalList` and externals tables. #1002
-=======
 - Add pytests for position pipeline, various `test_mode` exceptions #966
 - Migrate `pip` dependencies from `environment.yml`s to `pyproject.toml` #966
 - Add documentation for common error messages #997
->>>>>>> 2de1d2b0
+- Expand `delete_downstream_merge` -> `delete_downstream_parts`. #1002
+- `cautious_delete` now checks `IntervalList` and externals tables. #1002
 
 ### Pipelines
 
