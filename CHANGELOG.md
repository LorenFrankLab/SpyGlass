# Change Log

## [0.5.2] (Unreleased)

### Infrastructure

- Refactor `TableChain` to include `_searched` attribute. #867
- Fix errors in config import #882
- Save current spyglass version in analysis nwb files to aid diagnosis #897
<<<<<<< HEAD
- Add functionality to export vertical slice of database. #875
=======
- Add pynapple support #898
>>>>>>> 9d5900a5

### Pipelines

- Spikesorting
    - Update calls in v0 pipeline for spikeinterface>=0.99 #893
    - Fix method type of `get_spike_times` #904
- Decoding
    - Handle dimensions of clusterless `get_ahead_behind_distance` #904

## [0.5.1] (March 7, 2024)

### Infrastructure

- Add user roles to `database_settings.py`. #832
- Fix redundancy in `waveforms_dir` #857
- Revise `dj_chains` to permit undirected paths for paths with multiple Merge
    Tables. #846

### Pipelines

- Position:
    - Fixes to `environment-dlc.yml` restricting tensortflow #834
    - Video restriction for multicamera epochs #834
    - Fixes to `_convert_mp4` #834
    - Replace deprecated calls to `yaml.safe_load()` #834
- Spikesorting:
    - Increase`spikeinterface` version to >=0.99.1, \<0.100 #852
    - Bug fix in single artifact interval edge case #859
    - Bug fix in FigURL #871
- LFP
    - In LFPArtifactDetection, only apply referencing if explicitly selected #863

## [0.5.0] (February 9, 2024)

### Infrastructure

- Docs:
    - Additional documentation. #690
    - Add overview of Spyglass to docs. #779
    - Update docs to reflect new notebooks. #776
- Mixin:
    - Add Mixin class to centralize `fetch_nwb` functionality. #692, #734
    - Refactor restriction use in `delete_downstream_merge` #703
    - Add `cautious_delete` to Mixin class
        - Initial implementation. #711, #762
        - More robust caching of join to downstream tables. #806
        - Overwrite datajoint `delete` method to use `cautious_delete`. #806
        - Reverse join order for session summary. #821
        - Add temporary logging of use to `common_usage`. #811, #821
- Merge Tables:
    - UUIDs: Revise Merge table uuid generation to include source. #824
    - UUIDs: Remove mutual exclusivity logic due to new UUID generation. #824
    - Add method for `merge_populate`. #824
- Linting:
    - Clean up following pre-commit checks. #688
    - Update linting for Black 24. #808
- Misc:
    - Add `deprecation_factory` to facilitate table migration. #717
    - Add Spyglass logger. #730
    - Increase pytest coverage for `common`, `lfp`, and `utils`. #743
    - Steamline dependency management. #822

### Pipelines

- Common:
    - `IntervalList`: Add secondary key `pipeline` #742
    - Add `common_usage` table. #811, #821, #824
    - Add catch errors during `populate_all_common`. #824
- Spike sorting:
    - Add SpikeSorting V1 pipeline. #651
    - Move modules into spikesorting.v0 #807
- LFP:
    - Minor fixes to LFPBandV1 populator and `make`. #706, #795
    - LFPV1: Fix error for multiple lfp settings on same data #775
- Linearization:
    - Minor fixes to LinearizedPositionV1 pipeline #695
    - Rename `position_linearization` -> `linearization`. #717
    - Migrate tables: `common_position` -> `linearization.v0`. #717
- Position:
    - Refactor input validation in DLC pipeline. #688
    - DLC path handling from config, and normalize naming convention. #722
    - Fix in place column bug #752
- Decoding:
    - Add `decoding` pipeline V1. #731, #769, #819
    - Add a table to store the decoding results #731
    - Use the new `non_local_detector` package for decoding #731
    - Allow multiple spike waveform features for clusterless decoding #731
    - Reorder notebooks #731
    - Add fetch class functionality to `Merge` table. #783, #786
    - Add ability to filter sorted units in decoding #807
    - Rename SortedSpikesGroup.SortGroup to SortedSpikesGroup.Units #807
    - Change methods with load\_... to fetch\_... for consistency #807
    - Use merge table methods to access part methods #807
- MUA
    - Add MUA pipeline V1. #731, #819
- Ripple
    - Add figurl to Ripple pipeline #819

## [0.4.3] (November 7, 2023)

- Migrate `config` helper scripts to Spyglass codebase. #662
- Revise contribution guidelines. #655
- Minor bug fixes. #656, #657, #659, #651, #671
- Add setup instruction specificity.
- Reduce primary key varchar allocation aross may tables. #664

## [0.4.2] (October 10, 2023)

### Infrastructure / Support

- Bumped Python version to 3.9. #583
- Updated user management helper scripts for MySQL 8. #650
- Centralized config/path handling to permit setting via datajoint config. #593
- Fixed Merge Table deletes: error specificity and transaction context. #617

### Pipelines

- Common:
    - Added support multiple cameras per epoch. #557
    - Removed `common_backup` schema. #631
    - Added support for multiple position objects per NWB in `common_behav` via
        PositionSource.SpatialSeries and RawPosition.PosObject #628, #616. _Note:_
        Existing functions have been made compatible, but column labels for
        `RawPosition.fetch1_dataframe` may change.
- Spike sorting:
    - Added pipeline populator. #637, #646, #647
    - Fixed curation functionality for `nn_isolation`. #597, #598
- Position: Added position interval/epoch mapping via PositionIntervalMap. #620,
    #621, #627
- LFP: Refactored pipeline. #594, #588, #605, #606, #607, #608, #615, #629

## [0.4.1] (June 30, 2023)

- Add mkdocs automated deployment. #527, #537, #549, #551
- Add class for Merge Tables. #556, #564, #565

## [0.4.0] (May 22, 2023)

- Updated call to `spikeinterface.preprocessing.whiten` to use dtype np.float16.
    #446,
- Updated default spike sorting metric parameters. #447
- Updated whitening to be compatible with recent changes in spikeinterface when
    using mountainsort. #449
- Moved LFP pipeline to `src/spyglass/lfp/v1` and addressed related usability
    issues. #468, #478, #482, #484, #504
- Removed whiten parameter for clusterless thresholder. #454
- Added plot to plot all DIO events in a session. #457
- Added file sharing functionality through kachery_cloud. #458, #460
- Pinned numpy version to `numpy<1.24`
- Added scripts to add guests and collaborators as users. #463
- Cleaned up installation instructions in repo README. #467
- Added checks in decoding visualization to ensure time dimensions are the
    correct length.
- Fixed artifact removed valid times. #472
- Added codespell workflow for spell checking and fixed typos. #471
- Updated LFP code to save LFP as `pynwb.ecephys.LFP` type. #475
- Added artifact detection to LFP pipeline. #473
- Replaced calls to `spikeinterface.sorters.get_default_params` with
    `spikeinterface.sorters.get_default_sorter_params`. #486
- Updated position pipeline and added functionality to handle pose estimation
    through DeepLabCut. #367, #505
- Updated `environment_position.yml`. #502
- Renamed `FirFilter` class to `FirFilterParameters`. #512

## [0.3.4] (March 30, 2023)

- Fixed error in spike sorting pipeline referencing the "probe_type" column
    which is no longer accessible from the `Electrode` table. #437
- Fixed error when inserting an NWB file that does not have a probe
    manufacturer. #433, #436
- Fixed error when adding a new `DataAcquisitionDevice` and a new `ProbeType`.
    #436
- Fixed inconsistency between capitalized/uncapitalized versions of "Intan" for
    DataAcquisitionAmplifier and DataAcquisitionDevice.adc_circuit. #430, #438

## [0.3.3] (March 29, 2023)

- Fixed errors from referencing the changed primary key for `Probe`. #429

## [0.3.2] (March 28, 2023)

- Fixed import of `common_nwbfile`. #424

## [0.3.1] (March 24, 2023)

- Fixed import error due to `sortingview.Workspace`. #421

## [0.3.0] (March 24, 2023)

- Refactor common for non Frank Lab data, allow file-based mods #420
- Allow creation and linkage of device metadata from YAML #400
- Move helper functions to utils directory #386

[0.3.0]: https://github.com/LorenFrankLab/spyglass/releases/tag/0.3.0
[0.3.1]: https://github.com/LorenFrankLab/spyglass/releases/tag/0.3.1
[0.3.2]: https://github.com/LorenFrankLab/spyglass/releases/tag/0.3.2
[0.3.3]: https://github.com/LorenFrankLab/spyglass/releases/tag/0.3.3
[0.3.4]: https://github.com/LorenFrankLab/spyglass/releases/tag/0.3.4
[0.4.0]: https://github.com/LorenFrankLab/spyglass/releases/tag/0.4.0
[0.4.1]: https://github.com/LorenFrankLab/spyglass/releases/tag/0.4.1
[0.4.2]: https://github.com/LorenFrankLab/spyglass/releases/tag/0.4.2
[0.4.3]: https://github.com/LorenFrankLab/spyglass/releases/tag/0.4.3
[0.5.0]: https://github.com/LorenFrankLab/spyglass/releases/tag/0.5.0
[0.5.1]: https://github.com/LorenFrankLab/spyglass/releases/tag/0.5.1
[0.5.2]: https://github.com/LorenFrankLab/spyglass/releases/tag/0.5.2<|MERGE_RESOLUTION|>--- conflicted
+++ resolved
@@ -7,11 +7,8 @@
 - Refactor `TableChain` to include `_searched` attribute. #867
 - Fix errors in config import #882
 - Save current spyglass version in analysis nwb files to aid diagnosis #897
-<<<<<<< HEAD
 - Add functionality to export vertical slice of database. #875
-=======
 - Add pynapple support #898
->>>>>>> 9d5900a5
 
 ### Pipelines
 
