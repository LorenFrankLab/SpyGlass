--- conflicted
+++ resolved
@@ -11,6 +11,7 @@
 - Add `cautious_delete` to Mixin class, initial implementation. #711
 - Add `deprecation_factory` to facilitate table migration. #717
 - Add Spyglass logger. #730
+- IntervalList: Add secondary key `pipeline` #742
 
 ### Pipelines
 
@@ -23,16 +24,13 @@
 - Position:
     - Refactor input validation in DLC pipeline. #688
     - DLC path handling from config, and normalize naming convention. #722
-<<<<<<< HEAD
-- IntervalList: Add secondary key `pipeline` #742
-=======
 - Decoding:
     - Add `decoding` pipeline V1. #731
     - Add a table to store the decoding results #731
     - Use the new `non_local_detector` package for decoding #731
     - Allow multiple spike waveform features for clusterelss decoding #731
     - Reorder notebooks #731
->>>>>>> 582e993f
+
 
 ## [0.4.3] (November 7, 2023)
 
