# Change Log

## [0.4.4] (Unreleased)

<<<<<<< HEAD
- Support multi-cam projects in DeepLabCut.
=======
### Infrastructure

- Additional documentation. #690
- Clean up following pre-commit checks. #688
- Add Mixin class to centralize `fetch_nwb` functionality. #692, #734
- Refactor restriction use in `delete_downstream_merge` #703
- Add `cautious_delete` to Mixin class
    - Initial implementation. #711, #762
    - More robust caching of join to downstream tables. #806
    - Overwrite datajoint `delete` method to use `cautious_delete`. #806
    - Reverse join order for session summary. #821
    - Add temporary logging of use to `common_usage`. #811, #821
- Add `deprecation_factory` to facilitate table migration. #717
- Add Spyglass logger. #730
- IntervalList: Add secondary key `pipeline` #742
- Increase pytest coverage for `common`, `lfp`, and `utils`. #743
- Update docs to reflect new notebooks. #776
- Add overview of Spyglass to docs. #779
- Update linting for Black 24. #808
- Steamline dependency management. #822

### Pipelines

- Spike sorting:
    - Add SpikeSorting V1 pipeline. #651
    - Move modules into spikesorting.v0 #807
- LFP:
    - Minor fixes to LFPBandV1 populator and `make`. #706, #795
    - LFPV1: Fix error for multiple lfp settings on same data #775
- Linearization:
    - Minor fixes to LinearizedPositionV1 pipeline #695
    - Rename `position_linearization` -> `linearization`. #717
    - Migrate tables: `common_position` -> `linearization.v0`. #717
- Position:
    - Refactor input validation in DLC pipeline. #688
    - DLC path handling from config, and normalize naming convention. #722
    - Fix in place column bug #752
- Decoding:
    - Add `decoding` pipeline V1. #731, #769, #819
    - Add a table to store the decoding results #731
    - Use the new `non_local_detector` package for decoding #731
    - Allow multiple spike waveform features for clusterless decoding #731
    - Reorder notebooks #731
    - Add fetch class functionality to `Merge` table. #783, #786
    - Add ability to filter sorted units in decoding #807
    - Rename SortedSpikesGroup.SortGroup to SortedSpikesGroup.Units #807
    - Change methods with load\_... to fetch\_... for consistency #807
    - Use merge table methods to access part methods #807
- MUA
    - Add MUA pipeline V1. #731, #819
- Ripple
    - Add figurl to Ripple pipeline #819
>>>>>>> 5842ba6c

## [0.4.3] (November 7, 2023)

- Migrate `config` helper scripts to Spyglass codebase. #662
- Revise contribution guidelines. #655
- Minor bug fixes. #656, #657, #659, #651, #671
- Add setup instruction specificity.
- Reduce primary key varchar allocation aross may tables. #664

## [0.4.2] (October 10, 2023)

### Infrastructure / Support

- Bumped Python version to 3.9. #583
- Updated user management helper scripts for MySQL 8. #650
- Centralized config/path handling to permit setting via datajoint config. #593
- Fixed Merge Table deletes: error specificity and transaction context. #617

### Pipelines

- Common:
    - Added support multiple cameras per epoch. #557
    - Removed `common_backup` schema. #631
    - Added support for multiple position objects per NWB in `common_behav` via
<<<<<<< HEAD
    PositionSource.SpatialSeries and RawPosition.PosObject #628, #616.
    _Note:_ Existing functions have been made compatible, but column labels for
    `RawPosition.fetch1_dataframe` may change.
=======
        PositionSource.SpatialSeries and RawPosition.PosObject #628, #616. _Note:_
        Existing functions have been made compatible, but column labels for
        `RawPosition.fetch1_dataframe` may change.
>>>>>>> 5842ba6c
- Spike sorting:
    - Added pipeline populator. #637, #646, #647
    - Fixed curation functionality for `nn_isolation`. #597, #598
- Position: Added position interval/epoch mapping via PositionIntervalMap. #620,
    #621, #627
- LFP: Refactored pipeline. #594, #588, #605, #606, #607, #608, #615, #629

## [0.4.1] (June 30, 2023)

- Add mkdocs automated deployment. #527, #537, #549, #551
- Add class for Merge Tables. #556, #564, #565

## [0.4.0] (May 22, 2023)

- Updated call to `spikeinterface.preprocessing.whiten` to use dtype np.float16.
    #446,
- Updated default spike sorting metric parameters. #447
- Updated whitening to be compatible with recent changes in spikeinterface when
    using mountainsort. #449
- Moved LFP pipeline to `src/spyglass/lfp/v1` and addressed related usability
    issues. #468, #478, #482, #484, #504
- Removed whiten parameter for clusterless thresholder. #454
- Added plot to plot all DIO events in a session. #457
- Added file sharing functionality through kachery_cloud. #458, #460
- Pinned numpy version to `numpy<1.24`
- Added scripts to add guests and collaborators as users. #463
- Cleaned up installation instructions in repo README. #467
- Added checks in decoding visualization to ensure time dimensions are the
    correct length.
- Fixed artifact removed valid times. #472
- Added codespell workflow for spell checking and fixed typos. #471
- Updated LFP code to save LFP as `pynwb.ecephys.LFP` type. #475
- Added artifact detection to LFP pipeline. #473
- Replaced calls to `spikeinterface.sorters.get_default_params` with
    `spikeinterface.sorters.get_default_sorter_params`. #486
- Updated position pipeline and added functionality to handle pose estimation
    through DeepLabCut. #367, #505
- Updated `environment_position.yml`. #502
- Renamed `FirFilter` class to `FirFilterParameters`. #512

## [0.3.4] (March 30, 2023)

- Fixed error in spike sorting pipeline referencing the "probe_type" column
    which is no longer accessible from the `Electrode` table. #437
- Fixed error when inserting an NWB file that does not have a probe
    manufacturer. #433, #436
- Fixed error when adding a new `DataAcquisitionDevice` and a new `ProbeType`.
    #436
- Fixed inconsistency between capitalized/uncapitalized versions of "Intan" for
    DataAcquisitionAmplifier and DataAcquisitionDevice.adc_circuit. #430, #438

## [0.3.3] (March 29, 2023)

- Fixed errors from referencing the changed primary key for `Probe`. #429

## [0.3.2] (March 28, 2023)

- Fixed import of `common_nwbfile`. #424

## [0.3.1] (March 24, 2023)

- Fixed import error due to `sortingview.Workspace`. #421

## [0.3.0] (March 24, 2023)

- Refactor common for non Frank Lab data, allow file-based mods #420
- Allow creation and linkage of device metadata from YAML #400
- Move helper functions to utils directory #386

<<<<<<< HEAD
[0.4.4]: https://github.com/LorenFrankLab/spyglass/releases/tag/0.4.4
[0.4.3]: https://github.com/LorenFrankLab/spyglass/releases/tag/0.4.3
[0.4.2]: https://github.com/LorenFrankLab/spyglass/releases/tag/0.4.2
[0.4.1]: https://github.com/LorenFrankLab/spyglass/releases/tag/0.4.1
[0.4.0]: https://github.com/LorenFrankLab/spyglass/releases/tag/0.4.0
[0.3.4]: https://github.com/LorenFrankLab/spyglass/releases/tag/0.3.4
[0.3.3]: https://github.com/LorenFrankLab/spyglass/releases/tag/0.3.3
[0.3.2]: https://github.com/LorenFrankLab/spyglass/releases/tag/0.3.2
=======
[0.3.0]: https://github.com/LorenFrankLab/spyglass/releases/tag/0.3.0
>>>>>>> 5842ba6c
[0.3.1]: https://github.com/LorenFrankLab/spyglass/releases/tag/0.3.1
[0.3.2]: https://github.com/LorenFrankLab/spyglass/releases/tag/0.3.2
[0.3.3]: https://github.com/LorenFrankLab/spyglass/releases/tag/0.3.3
[0.3.4]: https://github.com/LorenFrankLab/spyglass/releases/tag/0.3.4
[0.4.0]: https://github.com/LorenFrankLab/spyglass/releases/tag/0.4.0
[0.4.1]: https://github.com/LorenFrankLab/spyglass/releases/tag/0.4.1
[0.4.2]: https://github.com/LorenFrankLab/spyglass/releases/tag/0.4.2
[0.4.3]: https://github.com/LorenFrankLab/spyglass/releases/tag/0.4.3
[0.4.4]: https://github.com/LorenFrankLab/spyglass/releases/tag/0.4.4<|MERGE_RESOLUTION|>--- conflicted
+++ resolved
@@ -2,9 +2,6 @@
 
 ## [0.4.4] (Unreleased)
 
-<<<<<<< HEAD
-- Support multi-cam projects in DeepLabCut.
-=======
 ### Infrastructure
 
 - Additional documentation. #690
@@ -57,7 +54,6 @@
     - Add MUA pipeline V1. #731, #819
 - Ripple
     - Add figurl to Ripple pipeline #819
->>>>>>> 5842ba6c
 
 ## [0.4.3] (November 7, 2023)
 
@@ -82,15 +78,9 @@
     - Added support multiple cameras per epoch. #557
     - Removed `common_backup` schema. #631
     - Added support for multiple position objects per NWB in `common_behav` via
-<<<<<<< HEAD
-    PositionSource.SpatialSeries and RawPosition.PosObject #628, #616.
-    _Note:_ Existing functions have been made compatible, but column labels for
-    `RawPosition.fetch1_dataframe` may change.
-=======
         PositionSource.SpatialSeries and RawPosition.PosObject #628, #616. _Note:_
         Existing functions have been made compatible, but column labels for
         `RawPosition.fetch1_dataframe` may change.
->>>>>>> 5842ba6c
 - Spike sorting:
     - Added pipeline populator. #637, #646, #647
     - Fixed curation functionality for `nn_isolation`. #597, #598
@@ -160,18 +150,7 @@
 - Allow creation and linkage of device metadata from YAML #400
 - Move helper functions to utils directory #386
 
-<<<<<<< HEAD
-[0.4.4]: https://github.com/LorenFrankLab/spyglass/releases/tag/0.4.4
-[0.4.3]: https://github.com/LorenFrankLab/spyglass/releases/tag/0.4.3
-[0.4.2]: https://github.com/LorenFrankLab/spyglass/releases/tag/0.4.2
-[0.4.1]: https://github.com/LorenFrankLab/spyglass/releases/tag/0.4.1
-[0.4.0]: https://github.com/LorenFrankLab/spyglass/releases/tag/0.4.0
-[0.3.4]: https://github.com/LorenFrankLab/spyglass/releases/tag/0.3.4
-[0.3.3]: https://github.com/LorenFrankLab/spyglass/releases/tag/0.3.3
-[0.3.2]: https://github.com/LorenFrankLab/spyglass/releases/tag/0.3.2
-=======
 [0.3.0]: https://github.com/LorenFrankLab/spyglass/releases/tag/0.3.0
->>>>>>> 5842ba6c
 [0.3.1]: https://github.com/LorenFrankLab/spyglass/releases/tag/0.3.1
 [0.3.2]: https://github.com/LorenFrankLab/spyglass/releases/tag/0.3.2
 [0.3.3]: https://github.com/LorenFrankLab/spyglass/releases/tag/0.3.3
