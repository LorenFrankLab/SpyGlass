# Change Log

## [0.5.3] (Unreleased)

### Release Notes

<!-- Running draft to be removed immediately prior to release. -->

### Infrastructure

- Create class `SpyglassGroupPart` to aid delete propagations #899
- Fix bug report template #955
<<<<<<< HEAD
- Add rollback option to `populate_all_common` #957
=======
- Add long-distance restrictions via `<<` and `>>` operators. #943
- Fix relative pathing for `mkdocstring-python=>1.9.1`. #967, #968
>>>>>>> 2f6634b7

## [0.5.2] (April 22, 2024)

### Infrastructure

- Refactor `TableChain` to include `_searched` attribute. #867
- Fix errors in config import #882
- Save current spyglass version in analysis nwb files to aid diagnosis #897
- Add functionality to export vertical slice of database. #875
- Add pynapple support #898
- Update PR template checklist to include db changes. #903
- Avoid permission check on personnel tables. #903
- Add documentation for `SpyglassMixin`. #903
- Add helper to identify merge table by definition. #903
- Prioritize datajoint filepath entry for defining abs_path of analysis nwbfile
    #918
- Fix potential duplicate entries in Merge part tables #922
- Add logging of AnalysisNwbfile creation time and size #937
- Fix error on empty delete call in merge table. #940
- Add log of AnalysisNwbfile creation time, size, and access count #937, #941

### Pipelines

- Spikesorting
    - Update calls in v0 pipeline for spikeinterface>=0.99 #893
    - Fix method type of `get_spike_times` #904
    - Add helper functions for restricting spikesorting results and linking to
        probe info #910
- Decoding
    - Handle dimensions of clusterless `get_ahead_behind_distance` #904
    - Fix improper handling of nwb file names with .strip #929

## [0.5.1] (March 7, 2024)

### Infrastructure

- Add user roles to `database_settings.py`. #832
- Fix redundancy in `waveforms_dir` #857
- Revise `dj_chains` to permit undirected paths for paths with multiple Merge
    Tables. #846

### Pipelines

- Position:
    - Fixes to `environment-dlc.yml` restricting tensortflow #834
    - Video restriction for multicamera epochs #834
    - Fixes to `_convert_mp4` #834
    - Replace deprecated calls to `yaml.safe_load()` #834
- Spikesorting:
    - Increase`spikeinterface` version to >=0.99.1, \<0.100 #852
    - Bug fix in single artifact interval edge case #859
    - Bug fix in FigURL #871
- LFP
    - In LFPArtifactDetection, only apply referencing if explicitly selected #863

## [0.5.0] (February 9, 2024)

### Infrastructure

- Docs:
    - Additional documentation. #690
    - Add overview of Spyglass to docs. #779
    - Update docs to reflect new notebooks. #776
- Mixin:
    - Add Mixin class to centralize `fetch_nwb` functionality. #692, #734
    - Refactor restriction use in `delete_downstream_merge` #703
    - Add `cautious_delete` to Mixin class
        - Initial implementation. #711, #762
        - More robust caching of join to downstream tables. #806
        - Overwrite datajoint `delete` method to use `cautious_delete`. #806
        - Reverse join order for session summary. #821
        - Add temporary logging of use to `common_usage`. #811, #821
- Merge Tables:
    - UUIDs: Revise Merge table uuid generation to include source. #824
    - UUIDs: Remove mutual exclusivity logic due to new UUID generation. #824
    - Add method for `merge_populate`. #824
- Linting:
    - Clean up following pre-commit checks. #688
    - Update linting for Black 24. #808
- Misc:
    - Add `deprecation_factory` to facilitate table migration. #717
    - Add Spyglass logger. #730
    - Increase pytest coverage for `common`, `lfp`, and `utils`. #743
    - Steamline dependency management. #822

### Pipelines

- Common:
    - `IntervalList`: Add secondary key `pipeline` #742
    - Add `common_usage` table. #811, #821, #824
    - Add catch errors during `populate_all_common`. #824
- Spike sorting:
    - Add SpikeSorting V1 pipeline. #651
    - Move modules into spikesorting.v0 #807
- LFP:
    - Minor fixes to LFPBandV1 populator and `make`. #706, #795
    - LFPV1: Fix error for multiple lfp settings on same data #775
- Linearization:
    - Minor fixes to LinearizedPositionV1 pipeline #695
    - Rename `position_linearization` -> `linearization`. #717
    - Migrate tables: `common_position` -> `linearization.v0`. #717
- Position:
    - Refactor input validation in DLC pipeline. #688
    - DLC path handling from config, and normalize naming convention. #722
    - Fix in place column bug #752
- Decoding:
    - Add `decoding` pipeline V1. #731, #769, #819
    - Add a table to store the decoding results #731
    - Use the new `non_local_detector` package for decoding #731
    - Allow multiple spike waveform features for clusterless decoding #731
    - Reorder notebooks #731
    - Add fetch class functionality to `Merge` table. #783, #786
    - Add ability to filter sorted units in decoding #807
    - Rename SortedSpikesGroup.SortGroup to SortedSpikesGroup.Units #807
    - Change methods with load\_... to fetch\_... for consistency #807
    - Use merge table methods to access part methods #807
- MUA
    - Add MUA pipeline V1. #731, #819
- Ripple
    - Add figurl to Ripple pipeline #819

## [0.4.3] (November 7, 2023)

- Migrate `config` helper scripts to Spyglass codebase. #662
- Revise contribution guidelines. #655
- Minor bug fixes. #656, #657, #659, #651, #671
- Add setup instruction specificity.
- Reduce primary key varchar allocation aross may tables. #664

## [0.4.2] (October 10, 2023)

### Infrastructure / Support

- Bumped Python version to 3.9. #583
- Updated user management helper scripts for MySQL 8. #650
- Centralized config/path handling to permit setting via datajoint config. #593
- Fixed Merge Table deletes: error specificity and transaction context. #617

### Pipelines

- Common:
    - Added support multiple cameras per epoch. #557
    - Removed `common_backup` schema. #631
    - Added support for multiple position objects per NWB in `common_behav` via
        PositionSource.SpatialSeries and RawPosition.PosObject #628, #616. _Note:_
        Existing functions have been made compatible, but column labels for
        `RawPosition.fetch1_dataframe` may change.
- Spike sorting:
    - Added pipeline populator. #637, #646, #647
    - Fixed curation functionality for `nn_isolation`. #597, #598
- Position: Added position interval/epoch mapping via PositionIntervalMap. #620,
    #621, #627
- LFP: Refactored pipeline. #594, #588, #605, #606, #607, #608, #615, #629

## [0.4.1] (June 30, 2023)

- Add mkdocs automated deployment. #527, #537, #549, #551
- Add class for Merge Tables. #556, #564, #565

## [0.4.0] (May 22, 2023)

- Updated call to `spikeinterface.preprocessing.whiten` to use dtype np.float16.
    #446,
- Updated default spike sorting metric parameters. #447
- Updated whitening to be compatible with recent changes in spikeinterface when
    using mountainsort. #449
- Moved LFP pipeline to `src/spyglass/lfp/v1` and addressed related usability
    issues. #468, #478, #482, #484, #504
- Removed whiten parameter for clusterless thresholder. #454
- Added plot to plot all DIO events in a session. #457
- Added file sharing functionality through kachery_cloud. #458, #460
- Pinned numpy version to `numpy<1.24`
- Added scripts to add guests and collaborators as users. #463
- Cleaned up installation instructions in repo README. #467
- Added checks in decoding visualization to ensure time dimensions are the
    correct length.
- Fixed artifact removed valid times. #472
- Added codespell workflow for spell checking and fixed typos. #471
- Updated LFP code to save LFP as `pynwb.ecephys.LFP` type. #475
- Added artifact detection to LFP pipeline. #473
- Replaced calls to `spikeinterface.sorters.get_default_params` with
    `spikeinterface.sorters.get_default_sorter_params`. #486
- Updated position pipeline and added functionality to handle pose estimation
    through DeepLabCut. #367, #505
- Updated `environment_position.yml`. #502
- Renamed `FirFilter` class to `FirFilterParameters`. #512

## [0.3.4] (March 30, 2023)

- Fixed error in spike sorting pipeline referencing the "probe_type" column
    which is no longer accessible from the `Electrode` table. #437
- Fixed error when inserting an NWB file that does not have a probe
    manufacturer. #433, #436
- Fixed error when adding a new `DataAcquisitionDevice` and a new `ProbeType`.
    #436
- Fixed inconsistency between capitalized/uncapitalized versions of "Intan" for
    DataAcquisitionAmplifier and DataAcquisitionDevice.adc_circuit. #430, #438

## [0.3.3] (March 29, 2023)

- Fixed errors from referencing the changed primary key for `Probe`. #429

## [0.3.2] (March 28, 2023)

- Fixed import of `common_nwbfile`. #424

## [0.3.1] (March 24, 2023)

- Fixed import error due to `sortingview.Workspace`. #421

## [0.3.0] (March 24, 2023)

- Refactor common for non Frank Lab data, allow file-based mods #420
- Allow creation and linkage of device metadata from YAML #400
- Move helper functions to utils directory #386

[0.3.0]: https://github.com/LorenFrankLab/spyglass/releases/tag/0.3.0
[0.3.1]: https://github.com/LorenFrankLab/spyglass/releases/tag/0.3.1
[0.3.2]: https://github.com/LorenFrankLab/spyglass/releases/tag/0.3.2
[0.3.3]: https://github.com/LorenFrankLab/spyglass/releases/tag/0.3.3
[0.3.4]: https://github.com/LorenFrankLab/spyglass/releases/tag/0.3.4
[0.4.0]: https://github.com/LorenFrankLab/spyglass/releases/tag/0.4.0
[0.4.1]: https://github.com/LorenFrankLab/spyglass/releases/tag/0.4.1
[0.4.2]: https://github.com/LorenFrankLab/spyglass/releases/tag/0.4.2
[0.4.3]: https://github.com/LorenFrankLab/spyglass/releases/tag/0.4.3
[0.5.0]: https://github.com/LorenFrankLab/spyglass/releases/tag/0.5.0
[0.5.1]: https://github.com/LorenFrankLab/spyglass/releases/tag/0.5.1
[0.5.2]: https://github.com/LorenFrankLab/spyglass/releases/tag/0.5.2
[0.5.3]: https://github.com/LorenFrankLab/spyglass/releases/tag/0.5.3<|MERGE_RESOLUTION|>--- conflicted
+++ resolved
@@ -10,12 +10,9 @@
 
 - Create class `SpyglassGroupPart` to aid delete propagations #899
 - Fix bug report template #955
-<<<<<<< HEAD
 - Add rollback option to `populate_all_common` #957
-=======
 - Add long-distance restrictions via `<<` and `>>` operators. #943
 - Fix relative pathing for `mkdocstring-python=>1.9.1`. #967, #968
->>>>>>> 2f6634b7
 
 ## [0.5.2] (April 22, 2024)
 
