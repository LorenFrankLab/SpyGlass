--- conflicted
+++ resolved
@@ -30,13 +30,9 @@
 - Common
     - Don't insert lab member when creating lab team #983
 - Spikesorting
-<<<<<<< HEAD
     - Allow user to set smoothing timescale in `SortedSpikesGroup.get_firing_rate`
         #994
-=======
-    - Allow user to set smoothing timescale in `SortedSpikesGroup.get_firing_rate` #994
     - Update docstrings #996
->>>>>>> 6b49c2de
 
 ## [0.5.2] (April 22, 2024)
 
