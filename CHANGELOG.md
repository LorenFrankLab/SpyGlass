# Change Log

## [0.5.3] (Unreleased)

### Release Notes

<!-- Running draft to be removed immediately prior to release. -->

### Infrastructure

- Create class `SpyglassGroupPart` to aid delete propagations #899
- Fix bug report template #955
- Add rollback option to `populate_all_common` #957, #971
- Add long-distance restrictions via `<<` and `>>` operators. #943, #969
- Fix relative pathing for `mkdocstring-python=>1.9.1`. #967, #968
- Clean up old `TableChain.join` call in mixin delete. #982
- Add pytests for position pipeline, various `test_mode` exceptions #966
- Migrate `pip` dependencies from `environment.yml`s to `pyproject.toml` #966

### Pipelines

- Common
    - `PositionVideo` table now inserts into self after `make` #966
- Decoding: Default values for classes on `ImportError` #966
- DLC
    - Allow dlc without pre-existing tracking data #973, #975
<<<<<<< HEAD
- Common
    - Don't insert lab member when creating lab team #983
=======
    - Raise `KeyError` for missing input parameters across helper funcs #966
    - `DLCPosVideo` table now inserts into self after `make` #966
>>>>>>> bb4ce89a

## [0.5.2] (April 22, 2024)

### Infrastructure

- Refactor `TableChain` to include `_searched` attribute. #867
- Fix errors in config import #882
- Save current spyglass version in analysis nwb files to aid diagnosis #897
- Add functionality to export vertical slice of database. #875
- Add pynapple support #898
- Update PR template checklist to include db changes. #903
- Avoid permission check on personnel tables. #903
- Add documentation for `SpyglassMixin`. #903
- Add helper to identify merge table by definition. #903
- Prioritize datajoint filepath entry for defining abs_path of analysis nwbfile
    #918
- Fix potential duplicate entries in Merge part tables #922
- Add logging of AnalysisNwbfile creation time and size #937
- Fix error on empty delete call in merge table. #940
- Add log of AnalysisNwbfile creation time, size, and access count #937, #941

### Pipelines

- Spikesorting
    - Update calls in v0 pipeline for spikeinterface>=0.99 #893
    - Fix method type of `get_spike_times` #904
    - Add helper functions for restricting spikesorting results and linking to
        probe info #910
- Decoding
    - Handle dimensions of clusterless `get_ahead_behind_distance` #904
    - Fix improper handling of nwb file names with .strip #929

## [0.5.1] (March 7, 2024)

### Infrastructure

- Add user roles to `database_settings.py`. #832
- Fix redundancy in `waveforms_dir` #857
- Revise `dj_chains` to permit undirected paths for paths with multiple Merge
    Tables. #846

### Pipelines

- Position:
    - Fixes to `environment-dlc.yml` restricting tensortflow #834
    - Video restriction for multicamera epochs #834
    - Fixes to `_convert_mp4` #834
    - Replace deprecated calls to `yaml.safe_load()` #834
- Spikesorting:
    - Increase`spikeinterface` version to >=0.99.1, \<0.100 #852
    - Bug fix in single artifact interval edge case #859
    - Bug fix in FigURL #871
- LFP
    - In LFPArtifactDetection, only apply referencing if explicitly selected #863

## [0.5.0] (February 9, 2024)

### Infrastructure

- Docs:
    - Additional documentation. #690
    - Add overview of Spyglass to docs. #779
    - Update docs to reflect new notebooks. #776
- Mixin:
    - Add Mixin class to centralize `fetch_nwb` functionality. #692, #734
    - Refactor restriction use in `delete_downstream_merge` #703
    - Add `cautious_delete` to Mixin class
        - Initial implementation. #711, #762
        - More robust caching of join to downstream tables. #806
        - Overwrite datajoint `delete` method to use `cautious_delete`. #806
        - Reverse join order for session summary. #821
        - Add temporary logging of use to `common_usage`. #811, #821
- Merge Tables:
    - UUIDs: Revise Merge table uuid generation to include source. #824
    - UUIDs: Remove mutual exclusivity logic due to new UUID generation. #824
    - Add method for `merge_populate`. #824
- Linting:
    - Clean up following pre-commit checks. #688
    - Update linting for Black 24. #808
- Misc:
    - Add `deprecation_factory` to facilitate table migration. #717
    - Add Spyglass logger. #730
    - Increase pytest coverage for `common`, `lfp`, and `utils`. #743
    - Steamline dependency management. #822

### Pipelines

- Common:
    - `IntervalList`: Add secondary key `pipeline` #742
    - Add `common_usage` table. #811, #821, #824
    - Add catch errors during `populate_all_common`. #824
- Spike sorting:
    - Add SpikeSorting V1 pipeline. #651
    - Move modules into spikesorting.v0 #807
- LFP:
    - Minor fixes to LFPBandV1 populator and `make`. #706, #795
    - LFPV1: Fix error for multiple lfp settings on same data #775
- Linearization:
    - Minor fixes to LinearizedPositionV1 pipeline #695
    - Rename `position_linearization` -> `linearization`. #717
    - Migrate tables: `common_position` -> `linearization.v0`. #717
- Position:
    - Refactor input validation in DLC pipeline. #688
    - DLC path handling from config, and normalize naming convention. #722
    - Fix in place column bug #752
- Decoding:
    - Add `decoding` pipeline V1. #731, #769, #819
    - Add a table to store the decoding results #731
    - Use the new `non_local_detector` package for decoding #731
    - Allow multiple spike waveform features for clusterless decoding #731
    - Reorder notebooks #731
    - Add fetch class functionality to `Merge` table. #783, #786
    - Add ability to filter sorted units in decoding #807
    - Rename SortedSpikesGroup.SortGroup to SortedSpikesGroup.Units #807
    - Change methods with load\_... to fetch\_... for consistency #807
    - Use merge table methods to access part methods #807
- MUA
    - Add MUA pipeline V1. #731, #819
- Ripple
    - Add figurl to Ripple pipeline #819

## [0.4.3] (November 7, 2023)

- Migrate `config` helper scripts to Spyglass codebase. #662
- Revise contribution guidelines. #655
- Minor bug fixes. #656, #657, #659, #651, #671
- Add setup instruction specificity.
- Reduce primary key varchar allocation aross may tables. #664

## [0.4.2] (October 10, 2023)

### Infrastructure / Support

- Bumped Python version to 3.9. #583
- Updated user management helper scripts for MySQL 8. #650
- Centralized config/path handling to permit setting via datajoint config. #593
- Fixed Merge Table deletes: error specificity and transaction context. #617

### Pipelines

- Common:
    - Added support multiple cameras per epoch. #557
    - Removed `common_backup` schema. #631
    - Added support for multiple position objects per NWB in `common_behav` via
        PositionSource.SpatialSeries and RawPosition.PosObject #628, #616. _Note:_
        Existing functions have been made compatible, but column labels for
        `RawPosition.fetch1_dataframe` may change.
- Spike sorting:
    - Added pipeline populator. #637, #646, #647
    - Fixed curation functionality for `nn_isolation`. #597, #598
- Position: Added position interval/epoch mapping via PositionIntervalMap. #620,
    #621, #627
- LFP: Refactored pipeline. #594, #588, #605, #606, #607, #608, #615, #629

## [0.4.1] (June 30, 2023)

- Add mkdocs automated deployment. #527, #537, #549, #551
- Add class for Merge Tables. #556, #564, #565

## [0.4.0] (May 22, 2023)

- Updated call to `spikeinterface.preprocessing.whiten` to use dtype np.float16.
    #446,
- Updated default spike sorting metric parameters. #447
- Updated whitening to be compatible with recent changes in spikeinterface when
    using mountainsort. #449
- Moved LFP pipeline to `src/spyglass/lfp/v1` and addressed related usability
    issues. #468, #478, #482, #484, #504
- Removed whiten parameter for clusterless thresholder. #454
- Added plot to plot all DIO events in a session. #457
- Added file sharing functionality through kachery_cloud. #458, #460
- Pinned numpy version to `numpy<1.24`
- Added scripts to add guests and collaborators as users. #463
- Cleaned up installation instructions in repo README. #467
- Added checks in decoding visualization to ensure time dimensions are the
    correct length.
- Fixed artifact removed valid times. #472
- Added codespell workflow for spell checking and fixed typos. #471
- Updated LFP code to save LFP as `pynwb.ecephys.LFP` type. #475
- Added artifact detection to LFP pipeline. #473
- Replaced calls to `spikeinterface.sorters.get_default_params` with
    `spikeinterface.sorters.get_default_sorter_params`. #486
- Updated position pipeline and added functionality to handle pose estimation
    through DeepLabCut. #367, #505
- Updated `environment_position.yml`. #502
- Renamed `FirFilter` class to `FirFilterParameters`. #512

## [0.3.4] (March 30, 2023)

- Fixed error in spike sorting pipeline referencing the "probe_type" column
    which is no longer accessible from the `Electrode` table. #437
- Fixed error when inserting an NWB file that does not have a probe
    manufacturer. #433, #436
- Fixed error when adding a new `DataAcquisitionDevice` and a new `ProbeType`.
    #436
- Fixed inconsistency between capitalized/uncapitalized versions of "Intan" for
    DataAcquisitionAmplifier and DataAcquisitionDevice.adc_circuit. #430, #438

## [0.3.3] (March 29, 2023)

- Fixed errors from referencing the changed primary key for `Probe`. #429

## [0.3.2] (March 28, 2023)

- Fixed import of `common_nwbfile`. #424

## [0.3.1] (March 24, 2023)

- Fixed import error due to `sortingview.Workspace`. #421

## [0.3.0] (March 24, 2023)

- Refactor common for non Frank Lab data, allow file-based mods #420
- Allow creation and linkage of device metadata from YAML #400
- Move helper functions to utils directory #386

[0.3.0]: https://github.com/LorenFrankLab/spyglass/releases/tag/0.3.0
[0.3.1]: https://github.com/LorenFrankLab/spyglass/releases/tag/0.3.1
[0.3.2]: https://github.com/LorenFrankLab/spyglass/releases/tag/0.3.2
[0.3.3]: https://github.com/LorenFrankLab/spyglass/releases/tag/0.3.3
[0.3.4]: https://github.com/LorenFrankLab/spyglass/releases/tag/0.3.4
[0.4.0]: https://github.com/LorenFrankLab/spyglass/releases/tag/0.4.0
[0.4.1]: https://github.com/LorenFrankLab/spyglass/releases/tag/0.4.1
[0.4.2]: https://github.com/LorenFrankLab/spyglass/releases/tag/0.4.2
[0.4.3]: https://github.com/LorenFrankLab/spyglass/releases/tag/0.4.3
[0.5.0]: https://github.com/LorenFrankLab/spyglass/releases/tag/0.5.0
[0.5.1]: https://github.com/LorenFrankLab/spyglass/releases/tag/0.5.1
[0.5.2]: https://github.com/LorenFrankLab/spyglass/releases/tag/0.5.2
[0.5.3]: https://github.com/LorenFrankLab/spyglass/releases/tag/0.5.3<|MERGE_RESOLUTION|>--- conflicted
+++ resolved
@@ -24,13 +24,10 @@
 - Decoding: Default values for classes on `ImportError` #966
 - DLC
     - Allow dlc without pre-existing tracking data #973, #975
-<<<<<<< HEAD
+    - Raise `KeyError` for missing input parameters across helper funcs #966
+    - `DLCPosVideo` table now inserts into self after `make` #966
 - Common
     - Don't insert lab member when creating lab team #983
-=======
-    - Raise `KeyError` for missing input parameters across helper funcs #966
-    - `DLCPosVideo` table now inserts into self after `make` #966
->>>>>>> bb4ce89a
 
 ## [0.5.2] (April 22, 2024)
 
