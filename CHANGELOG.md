# Change Log

<<<<<<< HEAD
## \[Unreleased\]

### Release Nodes

<!--
Add `alter` snippets here, to be deleted before release.
-->

### Infrastructure

- Add long-distance restrictions via `<<` and `>>` operators. #943
=======
## [0.5.3] (Unreleased)

### Release Notes

<!-- Running draft to be removed immediately prior to release. -->

### Infrastructure

- Create class `SpyglassGroupPart` to aid delete propagations #899
>>>>>>> 435b0f36

## [0.5.2] (April 22, 2024)

### Infrastructure

- Refactor `TableChain` to include `_searched` attribute. #867
- Fix errors in config import #882
- Save current spyglass version in analysis nwb files to aid diagnosis #897
- Add functionality to export vertical slice of database. #875
- Add pynapple support #898
- Update PR template checklist to include db changes. #903
- Avoid permission check on personnel tables. #903
- Add documentation for `SpyglassMixin`. #903
- Add helper to identify merge table by definition. #903
- Prioritize datajoint filepath entry for defining abs_path of analysis nwbfile
    #918
- Fix potential duplicate entries in Merge part tables #922
- Add logging of AnalysisNwbfile creation time and size #937
- Fix error on empty delete call in merge table. #940
- Add log of AnalysisNwbfile creation time, size, and access count #937, #941

### Pipelines

- Spikesorting
    - Update calls in v0 pipeline for spikeinterface>=0.99 #893
    - Fix method type of `get_spike_times` #904
    - Add helper functions for restricting spikesorting results and linking to
        probe info #910
- Decoding
    - Handle dimensions of clusterless `get_ahead_behind_distance` #904
    - Fix improper handling of nwb file names with .strip #929

## [0.5.1] (March 7, 2024)

### Infrastructure

- Add user roles to `database_settings.py`. #832
- Fix redundancy in `waveforms_dir` #857
- Revise `dj_chains` to permit undirected paths for paths with multiple Merge
    Tables. #846

### Pipelines

- Position:
    - Fixes to `environment-dlc.yml` restricting tensortflow #834
    - Video restriction for multicamera epochs #834
    - Fixes to `_convert_mp4` #834
    - Replace deprecated calls to `yaml.safe_load()` #834
- Spikesorting:
    - Increase`spikeinterface` version to >=0.99.1, \<0.100 #852
    - Bug fix in single artifact interval edge case #859
    - Bug fix in FigURL #871
- LFP
    - In LFPArtifactDetection, only apply referencing if explicitly selected #863

## [0.5.0] (February 9, 2024)

### Infrastructure

- Docs:
    - Additional documentation. #690
    - Add overview of Spyglass to docs. #779
    - Update docs to reflect new notebooks. #776
- Mixin:
    - Add Mixin class to centralize `fetch_nwb` functionality. #692, #734
    - Refactor restriction use in `delete_downstream_merge` #703
    - Add `cautious_delete` to Mixin class
        - Initial implementation. #711, #762
        - More robust caching of join to downstream tables. #806
        - Overwrite datajoint `delete` method to use `cautious_delete`. #806
        - Reverse join order for session summary. #821
        - Add temporary logging of use to `common_usage`. #811, #821
- Merge Tables:
    - UUIDs: Revise Merge table uuid generation to include source. #824
    - UUIDs: Remove mutual exclusivity logic due to new UUID generation. #824
    - Add method for `merge_populate`. #824
- Linting:
    - Clean up following pre-commit checks. #688
    - Update linting for Black 24. #808
- Misc:
    - Add `deprecation_factory` to facilitate table migration. #717
    - Add Spyglass logger. #730
    - Increase pytest coverage for `common`, `lfp`, and `utils`. #743
    - Steamline dependency management. #822

### Pipelines

- Common:
    - `IntervalList`: Add secondary key `pipeline` #742
    - Add `common_usage` table. #811, #821, #824
    - Add catch errors during `populate_all_common`. #824
- Spike sorting:
    - Add SpikeSorting V1 pipeline. #651
    - Move modules into spikesorting.v0 #807
- LFP:
    - Minor fixes to LFPBandV1 populator and `make`. #706, #795
    - LFPV1: Fix error for multiple lfp settings on same data #775
- Linearization:
    - Minor fixes to LinearizedPositionV1 pipeline #695
    - Rename `position_linearization` -> `linearization`. #717
    - Migrate tables: `common_position` -> `linearization.v0`. #717
- Position:
    - Refactor input validation in DLC pipeline. #688
    - DLC path handling from config, and normalize naming convention. #722
    - Fix in place column bug #752
- Decoding:
    - Add `decoding` pipeline V1. #731, #769, #819
    - Add a table to store the decoding results #731
    - Use the new `non_local_detector` package for decoding #731
    - Allow multiple spike waveform features for clusterless decoding #731
    - Reorder notebooks #731
    - Add fetch class functionality to `Merge` table. #783, #786
    - Add ability to filter sorted units in decoding #807
    - Rename SortedSpikesGroup.SortGroup to SortedSpikesGroup.Units #807
    - Change methods with load\_... to fetch\_... for consistency #807
    - Use merge table methods to access part methods #807
- MUA
    - Add MUA pipeline V1. #731, #819
- Ripple
    - Add figurl to Ripple pipeline #819

## [0.4.3] (November 7, 2023)

- Migrate `config` helper scripts to Spyglass codebase. #662
- Revise contribution guidelines. #655
- Minor bug fixes. #656, #657, #659, #651, #671
- Add setup instruction specificity.
- Reduce primary key varchar allocation aross may tables. #664

## [0.4.2] (October 10, 2023)

### Infrastructure / Support

- Bumped Python version to 3.9. #583
- Updated user management helper scripts for MySQL 8. #650
- Centralized config/path handling to permit setting via datajoint config. #593
- Fixed Merge Table deletes: error specificity and transaction context. #617

### Pipelines

- Common:
    - Added support multiple cameras per epoch. #557
    - Removed `common_backup` schema. #631
    - Added support for multiple position objects per NWB in `common_behav` via
        PositionSource.SpatialSeries and RawPosition.PosObject #628, #616. _Note:_
        Existing functions have been made compatible, but column labels for
        `RawPosition.fetch1_dataframe` may change.
- Spike sorting:
    - Added pipeline populator. #637, #646, #647
    - Fixed curation functionality for `nn_isolation`. #597, #598
- Position: Added position interval/epoch mapping via PositionIntervalMap. #620,
    #621, #627
- LFP: Refactored pipeline. #594, #588, #605, #606, #607, #608, #615, #629

## [0.4.1] (June 30, 2023)

- Add mkdocs automated deployment. #527, #537, #549, #551
- Add class for Merge Tables. #556, #564, #565

## [0.4.0] (May 22, 2023)

- Updated call to `spikeinterface.preprocessing.whiten` to use dtype np.float16.
    #446,
- Updated default spike sorting metric parameters. #447
- Updated whitening to be compatible with recent changes in spikeinterface when
    using mountainsort. #449
- Moved LFP pipeline to `src/spyglass/lfp/v1` and addressed related usability
    issues. #468, #478, #482, #484, #504
- Removed whiten parameter for clusterless thresholder. #454
- Added plot to plot all DIO events in a session. #457
- Added file sharing functionality through kachery_cloud. #458, #460
- Pinned numpy version to `numpy<1.24`
- Added scripts to add guests and collaborators as users. #463
- Cleaned up installation instructions in repo README. #467
- Added checks in decoding visualization to ensure time dimensions are the
    correct length.
- Fixed artifact removed valid times. #472
- Added codespell workflow for spell checking and fixed typos. #471
- Updated LFP code to save LFP as `pynwb.ecephys.LFP` type. #475
- Added artifact detection to LFP pipeline. #473
- Replaced calls to `spikeinterface.sorters.get_default_params` with
    `spikeinterface.sorters.get_default_sorter_params`. #486
- Updated position pipeline and added functionality to handle pose estimation
    through DeepLabCut. #367, #505
- Updated `environment_position.yml`. #502
- Renamed `FirFilter` class to `FirFilterParameters`. #512

## [0.3.4] (March 30, 2023)

- Fixed error in spike sorting pipeline referencing the "probe_type" column
    which is no longer accessible from the `Electrode` table. #437
- Fixed error when inserting an NWB file that does not have a probe
    manufacturer. #433, #436
- Fixed error when adding a new `DataAcquisitionDevice` and a new `ProbeType`.
    #436
- Fixed inconsistency between capitalized/uncapitalized versions of "Intan" for
    DataAcquisitionAmplifier and DataAcquisitionDevice.adc_circuit. #430, #438

## [0.3.3] (March 29, 2023)

- Fixed errors from referencing the changed primary key for `Probe`. #429

## [0.3.2] (March 28, 2023)

- Fixed import of `common_nwbfile`. #424

## [0.3.1] (March 24, 2023)

- Fixed import error due to `sortingview.Workspace`. #421

## [0.3.0] (March 24, 2023)

- Refactor common for non Frank Lab data, allow file-based mods #420
- Allow creation and linkage of device metadata from YAML #400
- Move helper functions to utils directory #386

[0.3.0]: https://github.com/LorenFrankLab/spyglass/releases/tag/0.3.0
[0.3.1]: https://github.com/LorenFrankLab/spyglass/releases/tag/0.3.1
[0.3.2]: https://github.com/LorenFrankLab/spyglass/releases/tag/0.3.2
[0.3.3]: https://github.com/LorenFrankLab/spyglass/releases/tag/0.3.3
[0.3.4]: https://github.com/LorenFrankLab/spyglass/releases/tag/0.3.4
[0.4.0]: https://github.com/LorenFrankLab/spyglass/releases/tag/0.4.0
[0.4.1]: https://github.com/LorenFrankLab/spyglass/releases/tag/0.4.1
[0.4.2]: https://github.com/LorenFrankLab/spyglass/releases/tag/0.4.2
[0.4.3]: https://github.com/LorenFrankLab/spyglass/releases/tag/0.4.3
[0.5.0]: https://github.com/LorenFrankLab/spyglass/releases/tag/0.5.0
[0.5.1]: https://github.com/LorenFrankLab/spyglass/releases/tag/0.5.1
[0.5.2]: https://github.com/LorenFrankLab/spyglass/releases/tag/0.5.2
[0.5.3]: https://github.com/LorenFrankLab/spyglass/releases/tag/0.5.3<|MERGE_RESOLUTION|>--- conflicted
+++ resolved
@@ -1,28 +1,15 @@
 # Change Log
 
-<<<<<<< HEAD
-## \[Unreleased\]
-
-### Release Nodes
-
-<!--
-Add `alter` snippets here, to be deleted before release.
--->
-
-### Infrastructure
-
+## [0.5.3] (Unreleased)
+
+### Release Notes
+
+<!-- Running draft to be removed immediately prior to release. -->
+
+### Infrastructure
+
+- Create class `SpyglassGroupPart` to aid delete propagations #899
 - Add long-distance restrictions via `<<` and `>>` operators. #943
-=======
-## [0.5.3] (Unreleased)
-
-### Release Notes
-
-<!-- Running draft to be removed immediately prior to release. -->
-
-### Infrastructure
-
-- Create class `SpyglassGroupPart` to aid delete propagations #899
->>>>>>> 435b0f36
 
 ## [0.5.2] (April 22, 2024)
 
