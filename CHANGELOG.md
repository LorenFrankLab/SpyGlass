--- conflicted
+++ resolved
@@ -44,12 +44,9 @@
 - Merge table delete removes orphaned master entries #1164
 - Edit `merge_fetch` to expect positional before keyword arguments #1181
 - Allow part restriction `SpyglassMixinPart.delete` #1192
-<<<<<<< HEAD
-- Move cleanup of `IntervalList` orphan entries to nightly cleanup #1195
-
-=======
+- Move cleanup of `IntervalList` orphan entries to cron job cleanup process #1195
 - Add mixin method `get_fully_defined_key` #1198
->>>>>>> 692b281c
+
 
 ### Pipelines
 
