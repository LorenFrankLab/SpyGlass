# Spyglass Mixin

The Spyglass Mixin provides a way to centralize all Spyglass-specific
functionalities that have been added to DataJoint tables. This includes...

- Fetching NWB files
- Long-distance restrictions.
- Permission checks on delete
- Export logging. See [export doc](./Export.md) for more information.
- Miscellaneous helper functions

To add this functionality to your own tables, simply inherit from the mixin:

```python
import datajoint as dj

from spyglass.utils import SpyglassMixin

schema = dj.schema("my_schema")


@schema
class MyOldTable(dj.Manual):
    pass


@schema
class MyNewTable(SpyglassMixin, dj.Manual):
    pass
```

**NOTE**: The mixin must be the first class inherited from in order to override
default DataJoint functions.

## Fetching NWB Files

Many tables in Spyglass inheris from central tables that store records of NWB
files. Rather than adding a helper function to each table, the mixin provides a
single function to access these files from any table.

```python
from spyglass.example import AnyTable

(AnyTable & my_restriction).fetch_nwb()
```

This function will look at the table definition to determine if the raw file
should be fetched from `Nwbfile` or an analysis file should be fetched from
`AnalysisNwbfile`. If neither is foreign-key-referenced, the function will refer
to a `_nwb_table` attribute.

## Long-Distance Restrictions

In complicated pipelines like Spyglass, there are often tables that 'bury' their
foreign keys as secondary keys. This is done to avoid having to pass a long list
of foreign keys through the pipeline, potentially hitting SQL limits (see also
[Merge Tables](./Merge.md)). This burrying makes it difficult to restrict a
given table by familiar attributes.

Spyglass provides a function, `restrict_by`, to handle this. The function takes
your restriction and checks parents/children until the restriction can be
applied. Spyglass introduces `<<` as a shorthand for `restrict_by` an upstream
key and `>>` as a shorthand for `restrict_by` a downstream key.

```python
from spyglass.example import AnyTable

AnyTable() << 'upstream_attribute="value"'
AnyTable() >> 'downstream_attribute="value"'

# Equivalent to
AnyTable().restrict_by('downstream_attribute="value"', direction="down")
AnyTable().restrict_by('upstream_attribute="value"', direction="up")
```

Some caveats to this function:

1. 'Peripheral' tables, like `IntervalList` and `AnalysisNwbfile` make it hard
    to determine the correct parent/child relationship and have been removed
    from this search by default.
2. This function will raise an error if it attempts to check a table that has
    not been imported into the current namespace. It is best used for exploring
    and debugging, not for production code.
3. It's hard to determine the attributes in a mixed dictionary/string
    restriction. If you are having trouble, try using a pure string
    restriction.
4. The most direct path to your restriction may not be the path your data took,
    especially when using Merge Tables. When the result is empty see the
    warning about the path used. Then, ban tables from the search to force a
    different path.

```python
my_table = MyTable()  # must be instanced
my_table.ban_search_table(UnwantedTable1)
my_table.ban_search_table([UnwantedTable2, UnwantedTable3])
my_table.unban_search_table(UnwantedTable3)
my_table.see_banned_tables()

my_table << my_restriction
my_table << upstream_restriction >> downstream_restriction
```

When providing a restriction of the parent, use 'up' direction. When providing a
restriction of the child, use 'down' direction.

## Delete Permission Checks

By default, DataJoint is unable to set delete permissions on a per-table basis.
If a user is able to delete entries in a given table, she can delete entries in
any table in the schema.

The mixin relies on the `Session.Experimenter` and `LabTeams` tables to ...

1. Check the session and experimenter associated with the attempted deletion.
2. Check the lab teams associated with the session experimenter and the user.

If the user shares a lab team with the session experimenter, the deletion is
permitted.

This is not secure system and is not a replacement for database backups (see
[database management](../ForDevelopers/Management.md)). A user could readily
curcumvent the default permission checks by adding themselves to the relevant
team or removing the mixin from the class declaration. However, it provides a
reasonable level of security for the average user.

Because parts of this process rely on caching, this process will be faster if
you assign the instanced table to a variable.

```python
# Slower
YourTable().delete()
YourTable().delete()

# Faster
nwbfile = YourTable()
nwbfile.delete()
nwbfile.delete()
```

<details><summary>Deprecated delete feature</summary>

Previous versions of Spyglass also deleted masters of parts with foreign key
references. This functionality has been migrated to DataJoint in version 0.14.2
via the `force_masters` delete argument. This argument is `True` by default in
Spyglass tables.

</details>

## Populate Calls

The mixin also overrides the default `populate` function to provide additional
functionality for non-daemon process pools and disabling transaction protection.

### Non-Daemon Process Pools

To allow the `make` function to spawn a new process pool, the mixin overrides
the default `populate` function for tables with `_parallel_make` set to `True`.
See [issue #1000](https://github.com/LorenFrankLab/spyglass/issues/1000) and
[PR #1001](https://github.com/LorenFrankLab/spyglass/pull/1001) for more
information.

### Disable Transaction Protection

By default, DataJoint wraps the `populate` function in a transaction to ensure
data integrity (see
[Transactions](https://docs.datajoint.io/python/definition/05-Transactions.html)).

This can cause issues when populating large tables if another user attempts to
declare/modify a table while the transaction is open (see
[issue #1030](https://github.com/LorenFrankLab/spyglass/issues/1030) and
[DataJoint issue #1170](https://github.com/datajoint/datajoint-python/issues/1170)).

Tables with `_use_transaction` set to `False` will not be wrapped in a
transaction when calling `populate`. Transaction protection is replaced by a
hash of upstream data to ensure no changes are made to the table during the
unprotected populate. The additional time required to hash the data is a
trade-off for already time-consuming populates, but avoids blocking other users.

## Miscellaneous Helper functions

`file_like` allows you to restrict a table using a substring of a file name.
This is equivalent to the following:

```python
MyTable().file_like("eg")
MyTable() & ('nwb_file_name LIKE "%eg%" OR analysis_file_name LIKE "%eg%"')
```

<<<<<<< HEAD
`find_insert_fail` is a helper function to find the cause of an `IntegrityError`
when inserting into a table. This checks parent tables for required keys.

```python
my_key = {"key": "value"}
MyTable().insert1(my_key)  # Raises IntegrityError
MyTable().find_insert_fail(my_key)  # Shows the parent(s) missing the key
```
=======
nwbfile = Nwbfile()
(nwbfile & "nwb_file_name LIKE 'Name%'").ddp(dry_run=False)
(nwbfile & "nwb_file_name LIKE 'Other%'").ddp(dry_run=False)
```

## Populate Calls

The mixin also overrides the default `populate` function to provide additional
functionality for non-daemon process pools and disabling transaction protection.

### Non-Daemon Process Pools

To allow the `make` function to spawn a new process pool, the mixin overrides
the default `populate` function for tables with `_parallel_make` set to `True`.
See [issue #1000](https://github.com/LorenFrankLab/spyglass/issues/1000) and
[PR #1001](https://github.com/LorenFrankLab/spyglass/pull/1001) for more
information.

### Disable Transaction Protection

By default, DataJoint wraps the `populate` function in a transaction to ensure
data integrity (see
[Transactions](https://docs.datajoint.io/python/definition/05-Transactions.html)).

This can cause issues when populating large tables if another user attempts to
declare/modify a table while the transaction is open (see
[issue #1030](https://github.com/LorenFrankLab/spyglass/issues/1030) and
[DataJoint issue #1170](https://github.com/datajoint/datajoint-python/issues/1170)).

Tables with `_use_transaction` set to `False` will not be wrapped in a
transaction when calling `populate`. Transaction protection is replaced by a
hash of upstream data to ensure no changes are made to the table during the
unprotected populate. The additional time required to hash the data is a
trade-off for already time-consuming populates, but avoids blocking other users.
>>>>>>> d4dbc232
<|MERGE_RESOLUTION|>--- conflicted
+++ resolved
@@ -186,7 +186,6 @@
 MyTable() & ('nwb_file_name LIKE "%eg%" OR analysis_file_name LIKE "%eg%"')
 ```
 
-<<<<<<< HEAD
 `find_insert_fail` is a helper function to find the cause of an `IntegrityError`
 when inserting into a table. This checks parent tables for required keys.
 
@@ -194,11 +193,6 @@
 my_key = {"key": "value"}
 MyTable().insert1(my_key)  # Raises IntegrityError
 MyTable().find_insert_fail(my_key)  # Shows the parent(s) missing the key
-```
-=======
-nwbfile = Nwbfile()
-(nwbfile & "nwb_file_name LIKE 'Name%'").ddp(dry_run=False)
-(nwbfile & "nwb_file_name LIKE 'Other%'").ddp(dry_run=False)
 ```
 
 ## Populate Calls
@@ -229,5 +223,4 @@
 transaction when calling `populate`. Transaction protection is replaced by a
 hash of upstream data to ensure no changes are made to the table during the
 unprotected populate. The additional time required to hash the data is a
-trade-off for already time-consuming populates, but avoids blocking other users.
->>>>>>> d4dbc232
+trade-off for already time-consuming populates, but avoids blocking other users.