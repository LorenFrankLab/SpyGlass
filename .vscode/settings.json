{
<<<<<<< HEAD
  "editor.formatOnSave": true,
  "files.trimTrailingWhitespace": true,
  "files.trimFinalNewlines": true,
  "autoDocstring.docstringFormat": "numpy",
  "remote.SSH.remoteServerListenOnSocket": true,
  "git.confirmSync": false,
  "python.analysis.typeCheckingMode": "off",
  "[python]": {
    "editor.defaultFormatter": "ms-python.black-formatter"
  },
=======
    "editor.formatOnSave": true,
    "files.trimTrailingWhitespace": true,
    "files.trimFinalNewlines": true,
    "editor.multiCursorModifier": "ctrlCmd",
    "autoDocstring.docstringFormat": "numpy",
    "remote.SSH.remoteServerListenOnSocket": true,
    "git.confirmSync": false,
    "python.analysis.typeCheckingMode": "off",
    "[python]": {
        "editor.defaultFormatter": "ms-python.black-formatter",
        "editor.formatOnSave": true,
        "editor.codeActionsOnSave": {
            "source.organizeImports": true
        },
    },
    "isort.args": [
        "--profile",
        "black"
    ],
>>>>>>> b9d6b299
}<|MERGE_RESOLUTION|>--- conflicted
+++ resolved
@@ -1,20 +1,7 @@
 {
-<<<<<<< HEAD
-  "editor.formatOnSave": true,
-  "files.trimTrailingWhitespace": true,
-  "files.trimFinalNewlines": true,
-  "autoDocstring.docstringFormat": "numpy",
-  "remote.SSH.remoteServerListenOnSocket": true,
-  "git.confirmSync": false,
-  "python.analysis.typeCheckingMode": "off",
-  "[python]": {
-    "editor.defaultFormatter": "ms-python.black-formatter"
-  },
-=======
     "editor.formatOnSave": true,
     "files.trimTrailingWhitespace": true,
     "files.trimFinalNewlines": true,
-    "editor.multiCursorModifier": "ctrlCmd",
     "autoDocstring.docstringFormat": "numpy",
     "remote.SSH.remoteServerListenOnSocket": true,
     "git.confirmSync": false,
@@ -30,5 +17,4 @@
         "--profile",
         "black"
     ],
->>>>>>> b9d6b299
 }