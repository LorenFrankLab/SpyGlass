--- conflicted
+++ resolved
@@ -98,11 +98,7 @@
     class LinkedFile(dj.Part):
         definition = """
         -> NwbfileKachery
-<<<<<<< HEAD
         linked_file_rel_path: varchar(200) # the relative path to the linked data file (assumes base of SPYGLASS_BASE_DIR)
-=======
-        linked_file_rel_path: varchar(200) # the relative to the linked data file (assumes base path of SPYGLASS_BASE_DIR environment variable)
->>>>>>> ebf45409
         ---
         linked_file_uri='': varchar(200) # the uri for the linked file
         linked_file_enc_uri='': varchar(200) # the encrypted uri for the linked file
@@ -132,10 +128,6 @@
             linked_key['linked_file_uri'] = uri
         linked_key['linked_file_rel_path'] = str.replace(linked_file_path, os.environ['SPYGLASS_BASE_DIR'], '')
         self.LinkedFile.insert1(linked_key)
-<<<<<<< HEAD
-=======
-
->>>>>>> ebf45409
     
     @staticmethod
     def download_file(nwb_file_name: str):
