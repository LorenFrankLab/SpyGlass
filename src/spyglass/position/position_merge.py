--- conflicted
+++ resolved
@@ -66,11 +66,8 @@
         """
 
     def fetch1_dataframe(self):
-<<<<<<< HEAD
-=======
         # proj replaces operator restriction to enable
         # (TableName & restriction).fetch1_dataframe()
->>>>>>> 3c7e842f
         nwb_data = self.fetch_nwb(self.proj())[0]
         index = pd.Index(
             np.asarray(nwb_data["position"].get_spatial_series().timestamps),
