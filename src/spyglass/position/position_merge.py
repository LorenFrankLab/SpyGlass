--- conflicted
+++ resolved
@@ -3,18 +3,10 @@
 from pandas import DataFrame
 
 from spyglass.common.common_position import IntervalPositionInfo as CommonPos
-<<<<<<< HEAD
-from spyglass.position.v1.dlc_utils import (
-    check_videofile,
-    get_video_path,
-    make_video,
-)
 from spyglass.position.v1.position_dlc_pose_estimation import (
     DLCPoseEstimation,
     DLCPoseEstimationSelection,
 )
-=======
->>>>>>> 75ad067c
 from spyglass.position.v1.position_dlc_selection import DLCPosV1
 from spyglass.position.v1.position_trodes_position import TrodesPosV1
 from spyglass.utils import SpyglassMixin, _Merge
@@ -87,7 +79,6 @@
             ]
             & key
         )
-<<<<<<< HEAD
         return query.fetch1_dataframe()
 
     def fetch_pose_dataframe(self):
@@ -108,180 +99,4 @@
             ]
             & key
         )
-        return query.fetch_video_name()
-
-
-@schema
-class PositionVideoSelection(SpyglassMixin, dj.Manual):
-    definition = """
-    nwb_file_name           : varchar(255)                 # name of the NWB file
-    interval_list_name      : varchar(170)                 # descriptive name of this interval list
-    plot_id                 : int
-    plot                    : varchar(40) # Which position info to overlay on video file
-    ---
-    output_dir              : varchar(255)                 # directory where to save output video
-    """
-
-    # NOTE: See #630, #664. Excessive key length.
-
-    def insert1(self, key, **kwargs):
-        key["plot_id"] = self.get_plotid(key)
-        super().insert1(key, **kwargs)
-
-    def get_plotid(self, key):
-        fields = list(self.primary_key)
-        temp_key = {k: val for k, val in key.items() if k in fields}
-        plot_id = temp_key.get("plot_id", None)
-        if plot_id is None:
-            plot_id = (
-                dj.U().aggr(self & temp_key, n="max(plot_id)").fetch1("n") or 0
-            ) + 1
-        else:
-            id = (self & temp_key).fetch("plot_id")
-            if len(id) > 0:
-                plot_id = max(id) + 1
-            else:
-                plot_id = max(0, plot_id)
-        return plot_id
-
-
-@schema
-class PositionVideo(SpyglassMixin, dj.Computed):
-    """Creates a video of the computed head position and orientation as well as
-    the original LED positions overlaid on the video of the animal.
-
-    Use for debugging the effect of position extraction parameters."""
-
-    definition = """
-    -> PositionVideoSelection
-    ---
-    """
-
-    def make(self, key):
-        raise NotImplementedError("work in progress -DPG")
-
-        plot = key.get("plot")
-        if plot not in ["DLC", "Trodes", "Common", "All"]:
-            raise ValueError(f"Plot {key['plot']} not supported")
-            # CBroz: I was told only tests should `assert`, code should `raise`
-
-        M_TO_CM = 100
-        output_dir = (PositionVideoSelection & key).fetch1("output_dir")
-
-        logger.info("Loading position data...")
-        # raw_position_df = (
-        #     RawPosition()
-        #     & {
-        #         "nwb_file_name": key["nwb_file_name"],
-        #         "interval_list_name": key["interval_list_name"],
-        #     }
-        # ).fetch1_dataframe()
-
-        query = {
-            "nwb_file_name": key["nwb_file_name"],
-            "interval_list_name": key["interval_list_name"],
-        }
-        merge_entries = {
-            "DLC": PositionOutput.DLCPosV1 & query,
-            "Trodes": PositionOutput.TrodesPosV1 & query,
-            "Common": PositionOutput.CommonPos & query,
-        }
-
-        position_mean_dict = {}
-        if plot == "All":
-            # Check which entries exist in PositionOutput
-            merge_dict = {}
-            for source, entries in merge_entries.items():
-                if entries:
-                    merge_dict[source] = entries.fetch1_dataframe().drop(
-                        columns=["velocity_x", "velocity_y", "speed"]
-                    )
-
-            pos_df = ft.reduce(
-                lambda left, right,: pd.merge(
-                    left[1],
-                    right[1],
-                    left_index=True,
-                    right_index=True,
-                    suffixes=[f"_{left[0]}", f"_{right[0]}"],
-                ),
-                merge_dict.items(),
-            )
-            position_mean_dict = {
-                source: {
-                    "position": np.asarray(
-                        pos_df[[f"position_x_{source}", f"position_y_{source}"]]
-                    ),
-                    "orientation": np.asarray(
-                        pos_df[[f"orientation_{source}"]]
-                    ),
-                }
-                for source in merge_dict.keys()
-            }
-        else:
-            if plot == "DLC":
-                # CBroz - why is this extra step needed for DLC?
-                pos_df_key = merge_entries[plot].fetch1(as_dict=True)
-                pos_df = (PositionOutput & pos_df_key).fetch1_dataframe()
-            elif plot in ["Trodes", "Common"]:
-                pos_df = merge_entries[plot].fetch1_dataframe()
-
-            position_mean_dict[plot]["position"] = np.asarray(
-                pos_df[["position_x", "position_y"]]
-            )
-            position_mean_dict[plot]["orientation"] = np.asarray(
-                pos_df[["orientation"]]
-            )
-
-        logger.info("Loading video data...")
-        epoch = int("".join(filter(str.isdigit, key["interval_list_name"]))) + 1
-
-        (
-            video_path,
-            video_filename,
-            meters_per_pixel,
-            video_time,
-        ) = get_video_path(
-            {"nwb_file_name": key["nwb_file_name"], "epoch": epoch}
-        )
-        video_dir = os.path.dirname(video_path) + "/"
-        video_frame_col_name = [
-            col for col in pos_df.columns if "video_frame_ind" in col
-        ][0]
-        video_frame_inds = pos_df[video_frame_col_name].astype(int).to_numpy()
-        if plot in ["DLC", "All"]:
-            video_path = (
-                DLCPoseEstimationSelection
-                & (PositionOutput.DLCPosV1 & key).fetch1("KEY")
-            ).fetch1("video_path")
-        else:
-            video_path = check_videofile(
-                video_dir, key["output_dir"], video_filename
-            )[0]
-
-        nwb_base_filename = key["nwb_file_name"].replace(".nwb", "")
-        output_video_filename = Path(
-            f"{Path(output_dir).as_posix()}/{nwb_base_filename}{epoch:02d}_"
-            f"{key['plot']}_pos_overlay.mp4"
-        ).as_posix()
-
-        # centroids = {'red': np.asarray(raw_position_df[['xloc', 'yloc']]),
-        #              'green':  np.asarray(raw_position_df[['xloc2', 'yloc2']])}
-
-        logger.info("Making video...")
-
-        make_video(
-            video_path,
-            video_frame_inds,
-            position_mean_dict,
-            video_time,
-            np.asarray(pos_df.index),
-            processor="opencv",
-            output_video_filename=output_video_filename,
-            cm_to_pixels=meters_per_pixel * M_TO_CM,
-            disable_progressbar=False,
-        )
-        self.insert1(key)
-=======
-        return query.fetch1_dataframe()
->>>>>>> 75ad067c
+        return query.fetch_video_name()