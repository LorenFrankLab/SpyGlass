from functools import reduce

import datajoint as dj
import numpy as np
import pandas as pd
import pynwb
from position_tools import get_distance, get_velocity

from ...common.common_behav import RawPosition
from ...common.common_nwbfile import AnalysisNwbfile
<<<<<<< HEAD
from ...utils.dj_mixin import SpyglassMixin
from .dlc_utils import _key_to_smooth_func_dict, get_span_start_stop, interp_pos
=======
from ...utils.dj_helper_fn import fetch_nwb
from .dlc_utils import (
    _key_to_smooth_func_dict,
    get_span_start_stop,
    interp_pos,
    validate_list,
    validate_option,
    validate_smooth_params,
)
>>>>>>> 04ee0703
from .position_dlc_cohort import DLCSmoothInterpCohort
from .position_dlc_position import DLCSmoothInterpParams

schema = dj.schema("position_v1_dlc_centroid")


@schema
class DLCCentroidParams(dj.Manual):
    """
    Parameters for calculating the centroid
    """

    # TODO: whether to keep all params in a params dict
    # or break out into individual secondary keys
    definition = """
    dlc_centroid_params_name: varchar(80) # name for this set of parameters
    ---
    params: longblob
    """

    @classmethod
    def insert_default(cls, **kwargs):
        """
        Inserts default centroid parameters. Assumes 2 LEDs tracked
        """
        params = {
            "centroid_method": "two_pt_centroid",
            "points": {
                "point1": "greenLED",
                "point2": "redLED_C",
            },
            "interpolate": True,
            "interp_params": {"max_cm_to_interp": 15},
            "smooth": True,
            "smoothing_params": {
                "smoothing_duration": 0.05,
                "smooth_method": "moving_avg",
            },
            "max_LED_separation": 12,
            "speed_smoothing_std_dev": 0.100,
        }
        cls.insert1(
            {"dlc_centroid_params_name": "default", "params": params}, **kwargs
        )

    @classmethod
    def get_default(cls):
        query = cls & {"dlc_centroid_params_name": "default"}
        if not len(query) > 0:
            cls().insert_default(skip_duplicates=True)
            default = (cls & {"dlc_centroid_params_name": "default"}).fetch1()
        else:
            default = query.fetch1()
        return default

    def insert1(self, key, **kwargs):
        """
        Check provided parameter dictionary to make sure
        it contains all necessary items
        """
        params = key["params"]
        centroid_method = params.get("centroid_method")
        validate_option(  # Ensure centroid method is valid
            option=centroid_method,
            options=_key_to_points.keys(),
            name="centroid_method",
        )
        validate_list(  # Ensure points are valid for centroid method
            required_items=set(params["points"].keys()),
            option_list=params["points"],
            name="points",
            condition=centroid_method,
        )

        validate_option(
            option=params.get("max_LED_separation"),
            name="max_LED_separation",
            types=(int, float),
            permit_none=True,
        )

        validate_smooth_params(params)

        super().insert1(key, **kwargs)


@schema
class DLCCentroidSelection(dj.Manual):
    """
    Table to pair a cohort of bodypart entries with
    the parameters for calculating their centroid
    """

    definition = """
    -> DLCSmoothInterpCohort
    -> DLCCentroidParams
    ---
    """


@schema
class DLCCentroid(SpyglassMixin, dj.Computed):
    """
    Table to calculate the centroid of a group of bodyparts
    """

    definition = """
    -> DLCCentroidSelection
    ---
    -> AnalysisNwbfile
    dlc_position_object_id : varchar(80)
    dlc_velocity_object_id : varchar(80)
    """

    def make(self, key):
        from .dlc_utils import OutputLogger, infer_output_dir

        idx = pd.IndexSlice
        output_dir = infer_output_dir(key=key, makedir=False)
        with OutputLogger(
            name=f"{key['nwb_file_name']}_{key['epoch']}_{key['dlc_model_name']}_log",
            path=f"{output_dir.as_posix()}/log.log",
            print_console=False,
        ) as logger:
            logger.logger.info("-----------------------")
            logger.logger.info("Centroid Calculation")

            # Get labels to smooth from Parameters table
            cohort_entries = DLCSmoothInterpCohort.BodyPart & key
            params = (DLCCentroidParams() & key).fetch1("params")
            centroid_method = params.pop("centroid_method")
            bodyparts_avail = cohort_entries.fetch("bodypart")
            speed_smoothing_std_dev = params.pop("speed_smoothing_std_dev")

            if not centroid_method:
                raise ValueError("Please specify a centroid method to use.")
            validate_option(option=centroid_method, options=_key_to_func_dict)

            points = params.get("points")
            required_points = _key_to_points.get(centroid_method)
            validate_list(
                required_items=required_points,
                option_list=points,
                name="params points",
                condition=centroid_method,
            )
            for point in required_points:
                bodypart = points[point]
                if bodypart not in bodyparts_avail:
                    raise ValueError(
                        "Bodypart in points not in model."
                        f"\tBodypart {bodypart}"
                        f"\tIn Model {bodyparts_avail}"
                    )
            bodyparts_to_use = [points[point] for point in required_points]

            pos_df = pd.concat(
                {
                    bodypart: (
                        DLCSmoothInterpCohort.BodyPart
                        & {**key, **{"bodypart": bodypart}}
                    ).fetch1_dataframe()
                    for bodypart in bodyparts_to_use
                },
                axis=1,
            )
            dt = np.median(np.diff(pos_df.index.to_numpy()))
            sampling_rate = 1 / dt
            logger.logger.info(
                "Calculating centroid with %s", str(centroid_method)
            )
            centroid_func = _key_to_func_dict.get(centroid_method)
            centroid = centroid_func(pos_df, **params)
            centroid_df = pd.DataFrame(
                centroid,
                columns=["x", "y"],
                index=pos_df.index.to_numpy(),
            )
            if params["interpolate"]:
                if np.any(np.isnan(centroid)):
                    logger.logger.info("interpolating over NaNs")
                    nan_inds = (
                        pd.isnull(centroid_df.loc[:, idx[("x", "y")]])
                        .any(axis=1)
                        .to_numpy()
                        .nonzero()[0]
                    )
                    nan_spans = get_span_start_stop(nan_inds)
                    interp_df = interp_pos(
                        centroid_df.copy(), nan_spans, **params["interp_params"]
                    )
                else:
                    logger.logger.info("no NaNs to interpolate over")
                    interp_df = centroid_df.copy()
            else:
                interp_df = centroid_df.copy()
            if params["smooth"]:
                smoothing_duration = params["smoothing_params"].get(
                    "smoothing_duration"
                )
                if not smoothing_duration:
                    raise KeyError(
                        "smoothing_duration needs to be passed within smoothing_params"
                    )
                dt = np.median(np.diff(pos_df.index.to_numpy()))
                sampling_rate = 1 / dt
                logger.logger.info("smoothing position")
                smooth_func = _key_to_smooth_func_dict[
                    params["smoothing_params"]["smooth_method"]
                ]
                logger.logger.info(
                    "Smoothing using method: %s",
                    str(params["smoothing_params"]["smooth_method"]),
                )
                final_df = smooth_func(
                    interp_df,
                    smoothing_duration=smoothing_duration,
                    sampling_rate=sampling_rate,
                    **params["smoothing_params"],
                )
            else:
                final_df = interp_df.copy()
            logger.logger.info("getting velocity")
            velocity = get_velocity(
                final_df.loc[:, idx[("x", "y")]].to_numpy(),
                time=pos_df.index.to_numpy(),
                sigma=speed_smoothing_std_dev,
                sampling_frequency=sampling_rate,
            )  # cm/s
            speed = np.sqrt(np.sum(velocity**2, axis=1))  # cm/s
            # Create dataframe
            velocity_df = pd.DataFrame(
                np.concatenate((velocity, speed[:, np.newaxis]), axis=1),
                columns=["velocity_x", "velocity_y", "speed"],
                index=pos_df.index.to_numpy(),
            )
            total_nan = np.sum(
                final_df.loc[:, idx[("x", "y")]].isna().any(axis=1)
            )
            pretrack_nan = np.sum(
                final_df.iloc[:1000].loc[:, idx[("x", "y")]].isna().any(axis=1)
            )
            logger.logger.info("total NaNs in centroid dataset: %d", total_nan)
            logger.logger.info(
                "NaNs in centroid dataset before ind 1000: %d", pretrack_nan
            )
            position = pynwb.behavior.Position()
            velocity = pynwb.behavior.BehavioralTimeSeries()
            spatial_series = (RawPosition() & key).fetch_nwb()[0][
                "raw_position"
            ]
            METERS_PER_CM = 0.01
            position.create_spatial_series(
                name="position",
                timestamps=final_df.index.to_numpy(),
                conversion=METERS_PER_CM,
                data=final_df.loc[:, idx[("x", "y")]].to_numpy(),
                reference_frame=spatial_series.reference_frame,
                comments=spatial_series.comments,
                description="x_position, y_position",
            )
            velocity.create_timeseries(
                name="velocity",
                timestamps=velocity_df.index.to_numpy(),
                conversion=METERS_PER_CM,
                unit="m/s",
                data=velocity_df.loc[
                    :, idx[("velocity_x", "velocity_y", "speed")]
                ].to_numpy(),
                comments=spatial_series.comments,
                description="x_velocity, y_velocity, speed",
            )
            velocity.create_timeseries(
                name="video_frame_ind",
                unit="index",
                timestamps=final_df.index.to_numpy(),
                data=pos_df[
                    pos_df.columns.levels[0][0]
                ].video_frame_ind.to_numpy(),
                description="video_frame_ind",
                comments="no comments",
            )
            # Add to Analysis NWB file
            analysis_file_name = AnalysisNwbfile().create(key["nwb_file_name"])
            nwb_analysis_file = AnalysisNwbfile()
            key.update(
                {
                    "analysis_file_name": analysis_file_name,
                    "dlc_position_object_id": nwb_analysis_file.add_nwb_object(
                        analysis_file_name, position
                    ),
                    "dlc_velocity_object_id": nwb_analysis_file.add_nwb_object(
                        analysis_file_name, velocity
                    ),
                }
            )

            nwb_analysis_file.add(
                nwb_file_name=key["nwb_file_name"],
                analysis_file_name=key["analysis_file_name"],
            )
            self.insert1(key)
            logger.logger.info("inserted entry into DLCCentroid")

    def fetch1_dataframe(self):
        nwb_data = self.fetch_nwb()[0]
        index = pd.Index(
            np.asarray(
                nwb_data["dlc_position"].get_spatial_series().timestamps
            ),
            name="time",
        )
        COLUMNS = [
            "video_frame_ind",
            "position_x",
            "position_y",
            "velocity_x",
            "velocity_y",
            "speed",
        ]
        return pd.DataFrame(
            np.concatenate(
                (
                    np.asarray(
                        nwb_data["dlc_velocity"]
                        .time_series["video_frame_ind"]
                        .data,
                        dtype=int,
                    )[:, np.newaxis],
                    np.asarray(
                        nwb_data["dlc_position"].get_spatial_series().data
                    ),
                    np.asarray(
                        nwb_data["dlc_velocity"].time_series["velocity"].data
                    ),
                ),
                axis=1,
            ),
            columns=COLUMNS,
            index=index,
        )


def four_led_centroid(pos_df: pd.DataFrame, **params):
    """Determines the centroid of 4 LEDS on an implant LED ring.
    Assumed to be the Green LED, and 3 red LEDs called: redLED_C, redLED_L, redLED_R
    By default, uses (greenled + redLED_C) / 2 to calculate centroid
    If Green LED is NaN, but red center LED is not,
        then the red center LED is called the centroid
    If green and red center LEDs are NaN, but red left and red right LEDs are not,
        then the centroid is (redLED_L + redLED_R) / 2
    If red center LED is NaN, but the other 3 LEDS are not,
        then the centroid is (greenled + (redLED_L + redLED_R) / 2) / 2
    If red center and left LEDs are NaN, but green and red right LEDs are not,
        then the centroid is (greenled + redLED_R) / 2
    If red center and right LEDs are NaN, but green and red left LEDs are not,
        then the centroid is (greenled + redLED_L) / 2
    If all red LEDs are NaN, but green LED is not,
        then the green LED is called the centroid
    If all LEDs are NaN, then the centroid is NaN

    Parameters
    ----------
    pos_df : pd.DataFrame
        dataframe containing x and y position for each LED of interest,
        index is timestamps. Column names specified by params
    **params : dict
        contains 'greenLED' and 'redLED_C', 'redLED_R', 'redLED_L' keys,
        whose values specify the column names in `pos_df`

    Returns
    -------
    centroid : np.ndarray
        numpy array with shape (n_time, 2)
        centroid[0] is the x coord and centroid[1] is the y coord
    """
    centroid = np.zeros(shape=(len(pos_df), 2))
    idx = pd.IndexSlice
    # TODO: this feels messy, clean-up
    green_led = params["points"].pop("greenLED", None)
    red_led_C = params["points"].pop("redLED_C", None)
    red_led_L = params["points"].pop("redLED_L", None)
    red_led_R = params["points"].pop("redLED_R", None)
    green_nans = pos_df.loc[:, idx[green_led, ("x", "y")]].isna().any(axis=1)
    red_C_nans = pos_df.loc[:, idx[red_led_C, ("x", "y")]].isna().any(axis=1)
    red_L_nans = pos_df.loc[:, idx[red_led_L, ("x", "y")]].isna().any(axis=1)
    red_R_nans = pos_df.loc[:, idx[red_led_R, ("x", "y")]].isna().any(axis=1)
    # TODO: implement checks to make sure not rewriting previously set index in centroid
    # If all given LEDs are not NaN
    dist_between_green_red = get_distance(
        pos_df.loc[:, idx[red_led_C, ("x", "y")]].to_numpy(),
        pos_df.loc[:, idx[green_led, ("x", "y")]].to_numpy(),
    )
    g_c_is_too_separated = (
        dist_between_green_red >= params["max_LED_separation"]
    )
    all_good_mask = reduce(
        np.logical_and,
        (
            ~green_nans,
            ~red_C_nans,
            ~red_L_nans,
            ~red_R_nans,
            ~g_c_is_too_separated,
        ),
    )
    centroid[all_good_mask] = [
        *zip(
            (
                pos_df.loc[idx[all_good_mask], idx[red_led_C, "x"]]
                + pos_df.loc[idx[all_good_mask], idx[green_led, "x"]]
            )
            / 2,
            (
                pos_df.loc[idx[all_good_mask], idx[red_led_C, "y"]]
                + pos_df.loc[idx[all_good_mask], idx[green_led, "y"]]
            )
            / 2,
        )
    ]
    # If green LED and red center LED are both not NaN
    green_red_C = np.logical_and(
        ~green_nans, ~red_C_nans, ~g_c_is_too_separated
    )
    if np.sum(green_red_C) > 0:
        centroid[green_red_C] = [
            *zip(
                (
                    pos_df.loc[idx[green_red_C], idx[red_led_C, "x"]]
                    + pos_df.loc[idx[green_red_C], idx[green_led, "x"]]
                )
                / 2,
                (
                    pos_df.loc[idx[green_red_C], idx[red_led_C, "y"]]
                    + pos_df.loc[idx[green_red_C], idx[green_led, "y"]]
                )
                / 2,
            )
        ]
    # If all given LEDs are NaN
    all_bad_mask = reduce(
        np.logical_and, (green_nans, red_C_nans, red_L_nans, red_R_nans)
    )
    centroid[all_bad_mask, :] = np.nan
    # If green LED is NaN, but red center LED is not
    no_green_red_C = np.logical_and(green_nans, ~red_C_nans)
    if np.sum(no_green_red_C) > 0:
        centroid[no_green_red_C] = [
            *zip(
                pos_df.loc[idx[no_green_red_C], idx[red_led_C, "x"]],
                pos_df.loc[idx[no_green_red_C], idx[red_led_C, "y"]],
            )
        ]
    # If green and red center LEDs are NaN, but red left and red right LEDs are not
    dist_between_left_right = get_distance(
        pos_df.loc[:, idx[red_led_L, ("x", "y")]].to_numpy(),
        pos_df.loc[:, idx[red_led_R, ("x", "y")]].to_numpy(),
    )
    l_r_is_too_separated = (
        dist_between_left_right >= params["max_LED_separation"]
    )
    no_green_no_red_C_red_L_red_R = reduce(
        np.logical_and,
        (
            green_nans,
            red_C_nans,
            ~red_L_nans,
            ~red_R_nans,
            ~l_r_is_too_separated,
        ),
    )
    if np.sum(no_green_no_red_C_red_L_red_R) > 0:
        centroid[no_green_no_red_C_red_L_red_R] = [
            *zip(
                (
                    pos_df.loc[
                        idx[no_green_no_red_C_red_L_red_R], idx[red_led_L, "x"]
                    ]
                    + pos_df.loc[
                        idx[no_green_no_red_C_red_L_red_R], idx[red_led_R, "x"]
                    ]
                )
                / 2,
                (
                    pos_df.loc[
                        idx[no_green_no_red_C_red_L_red_R], idx[red_led_L, "y"]
                    ]
                    + pos_df.loc[
                        idx[no_green_no_red_C_red_L_red_R], idx[red_led_R, "y"]
                    ]
                )
                / 2,
            )
        ]
    # If red center LED is NaN, but green, red left, and right LEDs are not
    dist_between_left_green = get_distance(
        pos_df.loc[:, idx[red_led_L, ("x", "y")]].to_numpy(),
        pos_df.loc[:, idx[green_led, ("x", "y")]].to_numpy(),
    )
    dist_between_right_green = get_distance(
        pos_df.loc[:, idx[red_led_R, ("x", "y")]].to_numpy(),
        pos_df.loc[:, idx[green_led, ("x", "y")]].to_numpy(),
    )
    l_g_is_too_separated = (
        dist_between_left_green >= params["max_LED_separation"]
    )
    r_g_is_too_separated = (
        dist_between_right_green >= params["max_LED_separation"]
    )
    green_red_L_red_R_no_red_C = reduce(
        np.logical_and,
        (
            ~green_nans,
            red_C_nans,
            ~red_L_nans,
            ~red_R_nans,
            ~l_r_is_too_separated,
            ~l_g_is_too_separated,
            ~r_g_is_too_separated,
        ),
    )
    if np.sum(green_red_L_red_R_no_red_C) > 0:
        midpoint = (
            (
                pos_df.loc[idx[green_red_L_red_R_no_red_C], idx[red_led_L, "x"]]
                + pos_df.loc[
                    idx[green_red_L_red_R_no_red_C], idx[red_led_R, "x"]
                ]
            )
            / 2,
            (
                pos_df.loc[idx[green_red_L_red_R_no_red_C], idx[red_led_L, "y"]]
                + pos_df.loc[
                    idx[green_red_L_red_R_no_red_C], idx[red_led_R, "y"]
                ]
            )
            / 2,
        )
        centroid[green_red_L_red_R_no_red_C] = [
            *zip(
                (
                    midpoint[0]
                    + pos_df.loc[
                        idx[green_red_L_red_R_no_red_C], idx[green_led, "x"]
                    ]
                )
                / 2,
                (
                    midpoint[1]
                    + pos_df.loc[
                        idx[green_red_L_red_R_no_red_C], idx[green_led, "y"]
                    ]
                )
                / 2,
            )
        ]
    # If red center and left LED is NaN, but green and red right LED are not
    green_red_R_no_red_C_no_red_L = reduce(
        np.logical_and,
        (
            ~green_nans,
            red_C_nans,
            red_L_nans,
            ~red_R_nans,
            ~r_g_is_too_separated,
        ),
    )
    if np.sum(green_red_R_no_red_C_no_red_L) > 0:
        centroid[green_red_R_no_red_C_no_red_L] = [
            *zip(
                (
                    pos_df.loc[
                        idx[green_red_R_no_red_C_no_red_L], idx[red_led_R, "x"]
                    ]
                    + pos_df.loc[
                        idx[green_red_R_no_red_C_no_red_L], idx[green_led, "x"]
                    ]
                )
                / 2,
                (
                    pos_df.loc[
                        idx[green_red_R_no_red_C_no_red_L], idx[red_led_R, "y"]
                    ]
                    + pos_df.loc[
                        idx[green_red_R_no_red_C_no_red_L], idx[green_led, "y"]
                    ]
                )
                / 2,
            )
        ]
    # If red center and right LED is NaN, but green and red left LED are not
    green_red_L_no_red_C_no_red_R = reduce(
        np.logical_and,
        (
            ~green_nans,
            red_C_nans,
            ~red_L_nans,
            red_R_nans,
            ~l_g_is_too_separated,
        ),
    )
    if np.sum(green_red_L_no_red_C_no_red_R) > 0:
        centroid[green_red_L_no_red_C_no_red_R] = [
            *zip(
                (
                    pos_df.loc[
                        idx[green_red_L_no_red_C_no_red_R], idx[red_led_L, "x"]
                    ]
                    + pos_df.loc[
                        idx[green_red_L_no_red_C_no_red_R], idx[green_led, "x"]
                    ]
                )
                / 2,
                (
                    pos_df.loc[
                        idx[green_red_L_no_red_C_no_red_R], idx[red_led_L, "y"]
                    ]
                    + pos_df.loc[
                        idx[green_red_L_no_red_C_no_red_R], idx[green_led, "y"]
                    ]
                )
                / 2,
            )
        ]
    # If all LEDS are NaN except red left LED
    red_L_no_green_no_red_C_no_red_R = reduce(
        np.logical_and, (green_nans, red_C_nans, ~red_L_nans, red_R_nans)
    )
    if np.sum(red_L_no_green_no_red_C_no_red_R) > 0:
        centroid[red_L_no_green_no_red_C_no_red_R] = [
            *zip(
                pos_df.loc[
                    idx[red_L_no_green_no_red_C_no_red_R], idx[red_led_L, "x"]
                ],
                pos_df.loc[
                    idx[red_L_no_green_no_red_C_no_red_R], idx[red_led_L, "y"]
                ],
            )
        ]
    # If all LEDS are NaN except red right LED
    red_R_no_green_no_red_C_no_red_L = reduce(
        np.logical_and, (green_nans, red_C_nans, red_L_nans, ~red_R_nans)
    )
    if np.sum(red_R_no_green_no_red_C_no_red_L) > 0:
        centroid[red_R_no_green_no_red_C_no_red_L] = [
            *zip(
                pos_df.loc[
                    idx[red_R_no_green_no_red_C_no_red_L], idx[red_led_R, "x"]
                ],
                pos_df.loc[
                    idx[red_R_no_green_no_red_C_no_red_L], idx[red_led_R, "y"]
                ],
            )
        ]
    # If all red LEDs are NaN, but green LED is not
    green_no_red = reduce(
        np.logical_and, (~green_nans, red_C_nans, red_L_nans, red_R_nans)
    )
    if np.sum(green_no_red) > 0:
        centroid[green_no_red] = [
            *zip(
                pos_df.loc[idx[green_no_red], idx[green_led, "x"]],
                pos_df.loc[idx[green_no_red], idx[green_led, "y"]],
            )
        ]
    too_separated_inds = reduce(
        np.logical_or,
        (
            g_c_is_too_separated,
            l_r_is_too_separated,
            l_g_is_too_separated,
            r_g_is_too_separated,
        ),
    )
    if np.sum(too_separated_inds) > 0:
        centroid[too_separated_inds, :] = np.nan
    return centroid


def two_pt_centroid(pos_df: pd.DataFrame, **params):
    """
    Determines the centroid of 2 points using (point1 + point2) / 2
    For a given timestamp, if one point is NaN,
    then the other point is assigned as the centroid.
    If both are NaN, the centroid is NaN

    Parameters
    ----------
    pos_df : pd.DataFrame
        dataframe containing x and y position for each point of interest,
        index is timestamps. Column names specified by params
    **params : dict
        contains 'point1' and 'point2' keys,
        whose values specify the column names in `pos_df`

    Returns
    -------
    centroid : np.ndarray
        numpy array with shape (n_time, 2)
        centroid[0] is the x coord and centroid[1] is the y coord
    """

    idx = pd.IndexSlice
    centroid = np.zeros(shape=(len(pos_df), 2))
    PT1 = params["points"].pop("point1", None)
    PT2 = params["points"].pop("point2", None)
    pt1_nans = pos_df.loc[:, idx[PT1, ("x", "y")]].isna().any(axis=1)
    pt2_nans = pos_df.loc[:, idx[PT2, ("x", "y")]].isna().any(axis=1)
    dist_between_points = get_distance(
        pos_df.loc[:, idx[PT1, ("x", "y")]].to_numpy(),
        pos_df.loc[:, idx[PT2, ("x", "y")]].to_numpy(),
    )
    is_too_separated = dist_between_points >= params["max_LED_separation"]
    all_good_mask = np.logical_and(~pt1_nans, ~pt2_nans, ~is_too_separated)
    centroid[all_good_mask] = [
        *zip(
            (
                pos_df.loc[idx[all_good_mask], idx[PT1, "x"]]
                + pos_df.loc[idx[all_good_mask], idx[PT2, "x"]]
            )
            / 2,
            (
                pos_df.loc[idx[all_good_mask], idx[PT1, "y"]]
                + pos_df.loc[idx[all_good_mask], idx[PT2, "y"]]
            )
            / 2,
        )
    ]
    # If only point1 is good
    pt1_mask = np.logical_and(~pt1_nans, pt2_nans)
    if np.sum(pt1_mask) > 0:
        centroid[pt1_mask] = [
            *zip(
                pos_df.loc[idx[pt1_mask], idx[PT1, "x"]],
                pos_df.loc[idx[pt1_mask], idx[PT1, "y"]],
            )
        ]
    # If only point2 is good
    pt2_mask = np.logical_and(pt1_nans, ~pt2_nans)
    if np.sum(pt2_mask) > 0:
        centroid[pt2_mask] = [
            *zip(
                pos_df.loc[idx[pt2_mask], idx[PT2, "x"]],
                pos_df.loc[idx[pt2_mask], idx[PT2, "y"]],
            )
        ]
    # If neither point is not NaN
    all_bad_mask = np.logical_and(pt1_nans, pt2_nans)
    centroid[all_bad_mask, :] = np.nan
    # If LEDs are too far apart
    centroid[is_too_separated, :] = np.nan

    return centroid


def one_pt_centroid(pos_df: pd.DataFrame, **params):
    """
    Passes through the provided point as the centroid
    For a given timestamp, if the point is NaN,
    then the centroid is NaN

    Parameters
    ----------
    pos_df : pd.DataFrame
        dataframe containing x and y position for the point of interest,
        index is timestamps. Column name specified by params
    **params : dict
        contains a 'point1' key,
        whose value specifies the column name in `pos_df`

    Returns
    -------
    centroid : np.ndarray
        numpy array with shape (n_time, 2)
        centroid[0] is the x coord and centroid[1] is the y coord
    """
    idx = pd.IndexSlice
    PT1 = params["points"].pop("point1", None)
    centroid = pos_df.loc[:, idx[PT1, ("x", "y")]].to_numpy()
    return centroid


_key_to_func_dict = {
    "four_led_centroid": four_led_centroid,
    "two_pt_centroid": two_pt_centroid,
    "one_pt_centroid": one_pt_centroid,
}
_key_to_points = {
    "four_led_centroid": ["greenLED", "redLED_L", "redLED_C", "redLED_R"],
    "two_pt_centroid": ["point1", "point2"],
    "one_pt_centroid": ["point1"],
}<|MERGE_RESOLUTION|>--- conflicted
+++ resolved
@@ -8,20 +8,8 @@
 
 from ...common.common_behav import RawPosition
 from ...common.common_nwbfile import AnalysisNwbfile
-<<<<<<< HEAD
 from ...utils.dj_mixin import SpyglassMixin
 from .dlc_utils import _key_to_smooth_func_dict, get_span_start_stop, interp_pos
-=======
-from ...utils.dj_helper_fn import fetch_nwb
-from .dlc_utils import (
-    _key_to_smooth_func_dict,
-    get_span_start_stop,
-    interp_pos,
-    validate_list,
-    validate_option,
-    validate_smooth_params,
-)
->>>>>>> 04ee0703
 from .position_dlc_cohort import DLCSmoothInterpCohort
 from .position_dlc_position import DLCSmoothInterpParams
 
