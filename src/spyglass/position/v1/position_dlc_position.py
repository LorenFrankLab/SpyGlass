import datajoint as dj
import numpy as np
import pandas as pd
import pynwb

from ...common.common_nwbfile import AnalysisNwbfile
from ...utils.dj_helper_fn import fetch_nwb
<<<<<<< HEAD
from ...utils.dj_mixin import SpyglassMixin
from .dlc_utils import _key_to_smooth_func_dict, get_span_start_stop, interp_pos
=======
from .dlc_utils import (
    _key_to_smooth_func_dict,
    get_span_start_stop,
    interp_pos,
    validate_option,
    validate_smooth_params,
)
>>>>>>> 04ee0703
from .position_dlc_pose_estimation import DLCPoseEstimation

schema = dj.schema("position_v1_dlc_position")


@schema
class DLCSmoothInterpParams(dj.Manual):
    """
    Parameters for extracting the smoothed head position.

    Attributes
    ----------
    interpolate : bool, default True
        whether to interpolate over NaN spans
    smooth : bool, default True
        whether to smooth the dataset
    smoothing_params : dict
        smoothing_duration : float, default 0.05
            number of frames to smooth over: sampling_rate*smoothing_duration = num_frames
    interp_params : dict
        max_cm_to_interp : int, default 20
            maximum distance between high likelihood points on either side of a NaN span
            to interpolate over
    likelihood_thresh : float, default 0.95
        likelihood below which to NaN and interpolate over
    """

    definition = """
    dlc_si_params_name : varchar(80) # name for this set of parameters
    ---
    params: longblob # dictionary of parameters
    """

    @classmethod
    def insert_params(cls, params_name: str, params: dict, **kwargs):
        cls.insert1(
            {"dlc_si_params_name": params_name, "params": params},
            **kwargs,
        )

    @classmethod
    def insert_default(cls, **kwargs):
        default_params = {
            "smooth": True,
            "smoothing_params": {
                "smoothing_duration": 0.05,
                "smooth_method": "moving_avg",
            },
            "interpolate": True,
            "likelihood_thresh": 0.95,
            "interp_params": {"max_cm_to_interp": 15},
            "max_cm_between_pts": 20,
            # This is for use when finding "good spans" and is how many indices
            # to bridge in between good spans see inds_to_span in get_good_spans
            "num_inds_to_span": 20,
        }
        cls.insert1(
            {"dlc_si_params_name": "default", "params": default_params},
            **kwargs,
        )

    @classmethod
    def insert_nan_params(cls, **kwargs):
        nan_params = {
            "smooth": False,
            "interpolate": False,
            "likelihood_thresh": 0.95,
            "max_cm_between_pts": 20,
            "num_inds_to_span": 20,
        }
        cls.insert1(
            {"dlc_si_params_name": "just_nan", "params": nan_params}, **kwargs
        )

    @classmethod
    def get_default(cls):
        query = cls & {"dlc_si_params_name": "default"}
        if not len(query) > 0:
            cls().insert_default(skip_duplicates=True)
            default = (cls & {"dlc_si_params_name": "default"}).fetch1()
        else:
            default = query.fetch1()
        return default

    @classmethod
    def get_nan_params(cls):
        query = cls & {"dlc_si_params_name": "just_nan"}
        if not len(query) > 0:
            cls().insert_nan_params(skip_duplicates=True)
            nan_params = (cls & {"dlc_si_params_name": "just_nan"}).fetch1()
        else:
            nan_params = query.fetch1()
        return nan_params

    @staticmethod
    def get_available_methods():
        return _key_to_smooth_func_dict.keys()

    def insert1(self, key, **kwargs):
        params = key.get("params")
        if not isinstance(params, dict):
            raise KeyError("'params' must be a dict in key")

        validate_option(
            option=params.get("max_cm_between_pts"), name="max_cm_between_pts"
        )
        validate_smooth_params(params)

        validate_option(
            params.get("likelihood_thresh"),
            name="likelihood_thresh",
            types=(float),
            val_range=(0, 1),
        )

        super().insert1(key, **kwargs)


@schema
class DLCSmoothInterpSelection(dj.Manual):
    definition = """
    -> DLCPoseEstimation.BodyPart
    -> DLCSmoothInterpParams
    ---

    """


@schema
class DLCSmoothInterp(SpyglassMixin, dj.Computed):
    """
    Interpolates across low likelihood periods and smooths the position
    Can take a few minutes.
    """

    definition = """
    -> DLCSmoothInterpSelection
    ---
    -> AnalysisNwbfile
    dlc_smooth_interp_position_object_id : varchar(80)
    dlc_smooth_interp_info_object_id : varchar(80)
    """

    def make(self, key):
        from .dlc_utils import OutputLogger, infer_output_dir

        METERS_PER_CM = 0.01

        output_dir = infer_output_dir(key=key, makedir=False)
        with OutputLogger(
            name=f"{key['nwb_file_name']}_{key['epoch']}_{key['dlc_model_name']}_log",
            path=f"{output_dir.as_posix()}/log.log",
            print_console=False,
        ) as logger:
            logger.logger.info("-----------------------")
            idx = pd.IndexSlice
            # Get labels to smooth from Parameters table
            params = (DLCSmoothInterpParams() & key).fetch1("params")
            # Get DLC output dataframe
            logger.logger.info("fetching Pose Estimation Dataframe")
            dlc_df = (DLCPoseEstimation.BodyPart() & key).fetch1_dataframe()
            dt = np.median(np.diff(dlc_df.index.to_numpy()))
            sampling_rate = 1 / dt
            logger.logger.info("Identifying indices to NaN")
            df_w_nans, bad_inds = nan_inds(
                dlc_df.copy(),
                params["max_cm_between_pts"],
                likelihood_thresh=params.pop("likelihood_thresh"),
                inds_to_span=params["num_inds_to_span"],
            )

            nan_spans = get_span_start_stop(np.where(bad_inds)[0])
            if params["interpolate"]:
                logger.logger.info("interpolating across low likelihood times")
                interp_df = interp_pos(
                    df_w_nans.copy(), nan_spans, **params["interp_params"]
                )
            else:
                interp_df = df_w_nans.copy()
                logger.logger.info("skipping interpolation")
            if params["smooth"]:
                if "smoothing_duration" in params["smoothing_params"]:
                    smoothing_duration = params["smoothing_params"].pop(
                        "smoothing_duration"
                    )
                dt = np.median(np.diff(dlc_df.index.to_numpy()))
                sampling_rate = 1 / dt
                logger.logger.info("smoothing position")
                smooth_func = _key_to_smooth_func_dict[
                    params["smoothing_params"]["smooth_method"]
                ]
                logger.logger.info(
                    "Smoothing using method: %s",
                    str(params["smoothing_params"]["smooth_method"]),
                )
                smooth_df = smooth_func(
                    interp_df,
                    smoothing_duration=smoothing_duration,
                    sampling_rate=sampling_rate,
                    **params["smoothing_params"],
                )
            else:
                smooth_df = interp_df.copy()
                logger.logger.info("skipping smoothing")
            final_df = smooth_df.drop(["likelihood"], axis=1)
            final_df = final_df.rename_axis("time").reset_index()
            position_nwb_data = (
                (DLCPoseEstimation.BodyPart() & key)
                .fetch_nwb()[0]["dlc_pose_estimation_position"]
                .get_spatial_series()
            )
            key["analysis_file_name"] = AnalysisNwbfile().create(
                key["nwb_file_name"]
            )
            # Add dataframe to AnalysisNwbfile
            nwb_analysis_file = AnalysisNwbfile()
            position = pynwb.behavior.Position()
            video_frame_ind = pynwb.behavior.BehavioralTimeSeries()
            logger.logger.info("Creating NWB objects")
            position.create_spatial_series(
                name="position",
                timestamps=final_df.time.to_numpy(),
                conversion=METERS_PER_CM,
                data=final_df.loc[:, idx[("x", "y")]].to_numpy(),
                reference_frame=position_nwb_data.reference_frame,
                comments=position_nwb_data.comments,
                description="x_position, y_position",
            )
            video_frame_ind.create_timeseries(
                name="video_frame_ind",
                timestamps=final_df.time.to_numpy(),
                data=final_df.loc[:, idx["video_frame_ind"]].to_numpy(),
                unit="index",
                comments="no comments",
                description="video_frame_ind",
            )
            key[
                "dlc_smooth_interp_position_object_id"
            ] = nwb_analysis_file.add_nwb_object(
                analysis_file_name=key["analysis_file_name"],
                nwb_object=position,
            )
            key[
                "dlc_smooth_interp_info_object_id"
            ] = nwb_analysis_file.add_nwb_object(
                analysis_file_name=key["analysis_file_name"],
                nwb_object=video_frame_ind,
            )
            nwb_analysis_file.add(
                nwb_file_name=key["nwb_file_name"],
                analysis_file_name=key["analysis_file_name"],
            )
            self.insert1(key)
            logger.logger.info("inserted entry into DLCSmoothInterp")

    def fetch1_dataframe(self):
        nwb_data = self.fetch_nwb()[0]
        index = pd.Index(
            np.asarray(
                nwb_data["dlc_smooth_interp_position"]
                .get_spatial_series()
                .timestamps
            ),
            name="time",
        )
        COLUMNS = [
            "video_frame_ind",
            "x",
            "y",
        ]
        return pd.DataFrame(
            np.concatenate(
                (
                    np.asarray(
                        nwb_data["dlc_smooth_interp_info"]
                        .time_series["video_frame_ind"]
                        .data,
                        dtype=int,
                    )[:, np.newaxis],
                    np.asarray(
                        nwb_data["dlc_smooth_interp_position"]
                        .get_spatial_series()
                        .data
                    ),
                ),
                axis=1,
            ),
            columns=COLUMNS,
            index=index,
        )


def nan_inds(
    dlc_df: pd.DataFrame,
    max_dist_between,
    likelihood_thresh: float,
    inds_to_span: int,
):
    idx = pd.IndexSlice

    # Could either NaN sub-likelihood threshold inds here and then not consider
    # in jumping... OR just keep in back pocket when checking jumps against
    # last good point

    subthresh_inds = get_subthresh_inds(
        dlc_df, likelihood_thresh=likelihood_thresh
    )
    df_subthresh_indices = dlc_df.index[subthresh_inds]
    dlc_df.loc[idx[df_subthresh_indices], idx[("x", "y")]] = np.nan

    # To further determine which indices are the original point and which are
    # jump points. There could be a more efficient method of doing this screen
    # inds for jumps to baseline

    subthresh_inds_mask = np.zeros(len(dlc_df), dtype=bool)
    subthresh_inds_mask[subthresh_inds] = True
    jump_inds_mask = np.zeros(len(dlc_df), dtype=bool)
    _, good_spans = get_good_spans(
        subthresh_inds_mask, inds_to_span=inds_to_span
    )

    for span in good_spans[::-1]:
        if np.sum(np.isnan(dlc_df.iloc[span[0] : span[-1]].x)) > 0:
            nan_mask = np.isnan(dlc_df.iloc[span[0] : span[-1]].x)
            good_start = np.arange(span[0], span[1])[~nan_mask]
            start_point = good_start[int(len(good_start) // 2)]
        else:
            start_point = span[0] + int(span_length(span) // 2)
        for ind in range(start_point, span[0], -1):
            if subthresh_inds_mask[ind]:
                continue
            previous_good_inds = np.where(
                np.logical_and(
                    ~np.isnan(dlc_df.iloc[ind + 1 : start_point].x),
                    ~jump_inds_mask[ind + 1 : start_point],
                    ~subthresh_inds_mask[ind + 1 : start_point],
                )
            )[0]
            if len(previous_good_inds) >= 1:
                last_good_ind = ind + 1 + np.min(previous_good_inds)
            else:
                last_good_ind = start_point
            good_x, good_y = dlc_df.loc[
                idx[dlc_df.index[last_good_ind]], ["x", "y"]
            ]
            if (
                (dlc_df.y.iloc[ind] < int(good_y - max_dist_between))
                | (dlc_df.y.iloc[ind] > int(good_y + max_dist_between))
            ) | (
                (dlc_df.x.iloc[ind] < int(good_x - max_dist_between))
                | (dlc_df.x.iloc[ind] > int(good_x + max_dist_between))
            ):
                jump_inds_mask[ind] = True
        for ind in range(start_point, span[-1], 1):
            if subthresh_inds_mask[ind]:
                continue
            previous_good_inds = np.where(
                np.logical_and(
                    ~np.isnan(dlc_df.iloc[start_point:ind].x),
                    ~jump_inds_mask[start_point:ind],
                    ~subthresh_inds_mask[start_point:ind],
                )
            )[0]
            if len(previous_good_inds) >= 1:
                last_good_ind = start_point + np.max(previous_good_inds)
            else:
                last_good_ind = start_point
            good_x, good_y = dlc_df.loc[
                idx[dlc_df.index[last_good_ind]], ["x", "y"]
            ]
            if (
                (dlc_df.y.iloc[ind] < int(good_y - max_dist_between))
                | (dlc_df.y.iloc[ind] > int(good_y + max_dist_between))
            ) | (
                (dlc_df.x.iloc[ind] < int(good_x - max_dist_between))
                | (dlc_df.x.iloc[ind] > int(good_x + max_dist_between))
            ):
                jump_inds_mask[ind] = True
        bad_inds_mask = np.logical_or(jump_inds_mask, subthresh_inds_mask)
        dlc_df.loc[bad_inds_mask, idx[("x", "y")]] = np.nan
    return dlc_df, bad_inds_mask


def get_good_spans(bad_inds_mask, inds_to_span: int = 50):
    """
    This function takes in a boolean mask of good and bad indices and
    determines spans of consecutive good indices. It combines two neighboring
    spans with a separation of less than inds_to_span and treats them as a
    single good span.

    Parameters
    ----------
    bad_inds_mask : boolean mask
        A boolean mask where True is a bad index and False is a good index.
    inds_to_span : int, default 50
        This indicates how many indices between two good spans should
        be bridged to form a single good span.
        For instance if span A is (1500, 2350) and span B is (2370, 3700),
        then span A and span B would be combined into span A (1500, 3700)
        since one would want to identify potential jumps in the space in between
        the original A and B.

    Returns
    -------
    good_spans : list
        List of spans of good indices, unmodified.
    modified_spans : list
        spans that are amended to bridge up to inds_to_span consecutive bad indices
    """
    good_spans = get_span_start_stop(
        np.arange(len(bad_inds_mask))[~bad_inds_mask]
    )
    if len(good_spans) > 1:
        modified_spans = []
        for (start1, stop1), (start2, stop2) in zip(
            good_spans[:-1], good_spans[1:]
        ):
            check_existing = [
                entry
                for entry in modified_spans
                if start1
                in range(entry[0] - inds_to_span, entry[1] + inds_to_span)
            ]
            if len(check_existing) > 0:
                modify_ind = modified_spans.index(check_existing[0])
                if (start2 - stop1) <= inds_to_span:
                    modified_spans[modify_ind] = (check_existing[0][0], stop2)
                else:
                    modified_spans[modify_ind] = (check_existing[0][0], stop1)
                    modified_spans.append((start2, stop2))
                continue
            if (start2 - stop1) <= inds_to_span:
                modified_spans.append((start1, stop2))
            else:
                modified_spans.append((start1, stop1))
                modified_spans.append((start2, stop2))
        return good_spans, modified_spans
    else:
        return None, good_spans


def span_length(x):
    return x[-1] - x[0]


def get_subthresh_inds(dlc_df: pd.DataFrame, likelihood_thresh: float):
    df_filter = dlc_df["likelihood"] < likelihood_thresh
    sub_thresh_inds = np.where(
        ~np.isnan(dlc_df["likelihood"].where(df_filter))
    )[0]
    nand_inds = np.where(np.isnan(dlc_df["x"]))[0]
    all_nan_inds = list(set(sub_thresh_inds).union(set(nand_inds)))
    all_nan_inds.sort()
<<<<<<< HEAD
    (len(sub_thresh_inds) / len(dlc_df)) * 100
=======
>>>>>>> 04ee0703
    # TODO: add option to return sub_thresh_percent
    # sub_thresh_percent = (len(sub_thresh_inds) / len(dlc_df)) * 100
    return all_nan_inds<|MERGE_RESOLUTION|>--- conflicted
+++ resolved
@@ -5,18 +5,8 @@
 
 from ...common.common_nwbfile import AnalysisNwbfile
 from ...utils.dj_helper_fn import fetch_nwb
-<<<<<<< HEAD
 from ...utils.dj_mixin import SpyglassMixin
 from .dlc_utils import _key_to_smooth_func_dict, get_span_start_stop, interp_pos
-=======
-from .dlc_utils import (
-    _key_to_smooth_func_dict,
-    get_span_start_stop,
-    interp_pos,
-    validate_option,
-    validate_smooth_params,
-)
->>>>>>> 04ee0703
 from .position_dlc_pose_estimation import DLCPoseEstimation
 
 schema = dj.schema("position_v1_dlc_position")
@@ -470,10 +460,6 @@
     nand_inds = np.where(np.isnan(dlc_df["x"]))[0]
     all_nan_inds = list(set(sub_thresh_inds).union(set(nand_inds)))
     all_nan_inds.sort()
-<<<<<<< HEAD
-    (len(sub_thresh_inds) / len(dlc_df)) * 100
-=======
->>>>>>> 04ee0703
     # TODO: add option to return sub_thresh_percent
     # sub_thresh_percent = (len(sub_thresh_inds) / len(dlc_df)) * 100
     return all_nan_inds