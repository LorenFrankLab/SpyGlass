--- conflicted
+++ resolved
@@ -8,11 +8,8 @@
 import pandas as pd
 import ruamel.yaml as yaml
 
-<<<<<<< HEAD
 from spyglass.common.common_usage import ActivityLog
-=======
 from spyglass.settings import test_mode
->>>>>>> 5d957f1c
 
 
 class PoseEstimation:
