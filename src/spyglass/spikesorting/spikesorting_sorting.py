import os
import shutil
import tempfile
import time
import uuid
from pathlib import Path

import datajoint as dj
import numpy as np
import spikeinterface as si
import spikeinterface.sorters as sis
from spikeinterface.sortingcomponents.peak_detection import detect_peaks
import spikeinterface.toolkit as sit

from ..common.common_lab import LabMember, LabTeam
from ..common.common_nwbfile import AnalysisNwbfile
from ..common.dj_helper_fn import fetch_nwb
from .spikesorting_artifact import ArtifactRemovedIntervalList
from .spikesorting_recording import (SpikeSortingRecording,
                                     SpikeSortingRecordingSelection)

schema = dj.schema('spikesorting_sorting')


@schema
class SpikeSorterParameters(dj.Manual):
    definition = """
    sorter: varchar(200)
    sorter_params_name: varchar(200)
    ---
    sorter_params: blob
    """

    def insert_default(self):
        """Default params from spike sorters available via spikeinterface
        """
        sorters = sis.available_sorters()
        for sorter in sorters:
            sorter_params = sis.get_default_params(sorter)
            self.insert1([sorter, 'default', sorter_params],
                         skip_duplicates=True)

        # Insert Frank lab defaults
        # Hippocampus tetrode default
        sorter = "mountainsort4"
        sorter_params_name = "franklab_tetrode_hippocampus_30KHz"
        sorter_params = {'detect_sign': -1,
                         'adjacency_radius': 100,
                         'freq_min': 600,
                         'freq_max': 6000,
                         'filter': False,
                         'whiten': True,
                         'num_workers': 1,
                         'clip_size': 40,
                         'detect_threshold': 3,
                         'detect_interval': 10}
        self.insert1([sorter, sorter_params_name, sorter_params],
                     skip_duplicates=True)

        # Cortical probe default
        sorter = "mountainsort4"
        sorter_params_name = "franklab_probe_ctx_30KHz"
        sorter_params = {'detect_sign': -1,
                         'adjacency_radius': 100,
                         'freq_min': 300,
                         'freq_max': 6000,
                         'filter': False,
                         'whiten': True,
                         'num_workers': 1,
                         'clip_size': 40,
                         'detect_threshold': 3,
                         'detect_interval': 10}
        self.insert1([sorter, sorter_params_name, sorter_params],
                     skip_duplicates=True)

        # clusterless defaults
        sorter = 'clusterless_thresholder'
        sorter_params_name = 'default_clusterless'
        sorter_params = dict(
            detect_threshold=100.0,  # uV
            # Locally exclusive means one unit per spike detected
            method='locally_exclusive',
            peak_sign='neg',
            n_shifts=2,
            local_radius_um=100,
            # noise levels needs to be 1.0 so the units are in uV and not MAD
            noise_levels=np.asarray([1.0]),
            random_chunk_kwargs={},
            # output needs to be set to sorting for the rest of the pipeline
            outputs='sorting',
            localization_dict=None,
        )
        self.insert1([sorter, sorter_params_name, sorter_params],
                     skip_duplicates=True)


@schema
class SpikeSortingSelection(dj.Manual):
    definition = """
    # Table for holding selection of recording and parameters for each spike sorting run
    -> SpikeSortingRecording
    -> SpikeSorterParameters
    -> ArtifactRemovedIntervalList
    ---
    import_path = "": varchar(200)  # optional path to previous curated sorting output
    """


@schema
class SpikeSorting(dj.Computed):
    definition = """
    -> SpikeSortingSelection
    ---
    sorting_path: varchar(1000)
    time_of_sort: int   # in Unix time, to the nearest second
    """

    def make(self, key: dict):
        """Runs spike sorting on the data and parameters specified by the
        SpikeSortingSelection table and inserts a new entry to SpikeSorting table.

        Specifically,
        1. Loads saved recording and runs the sort on it with spikeinterface
        2. Saves the sorting with spikeinterface
        3. Creates an analysis NWB file and saves the sorting there
           (this is redundant with 2; will change in the future)

        """

        recording_path = (SpikeSortingRecording & key).fetch1('recording_path')
        recording = si.load_extractor(recording_path)

        # first, get the timestamps
        timestamps = SpikeSortingRecording._get_recording_timestamps(recording)
        fs = recording.get_sampling_frequency()
        # then concatenate the recordings
        # Note: the timestamps are lost upon concatenation,
        # i.e. concat_recording.get_times() doesn't return true timestamps anymore.
        # but concat_recording.recoring_list[i].get_times() will return correct
        # timestamps for ith recording.
        if recording.get_num_segments() > 1 and isinstance(recording, si.AppendSegmentRecording):
            recording = si.concatenate_recordings(recording.recording_list)
        elif recording.get_num_segments() > 1 and isinstance(recording, si.BinaryRecordingExtractor):
            recording = si.concatenate_recordings([recording])

        # load artifact intervals
        artifact_times = (ArtifactRemovedIntervalList &
                          {'artifact_removed_interval_list_name': key['artifact_removed_interval_list_name']}).fetch1('artifact_times')
        if len(artifact_times):
            if artifact_times.ndim == 1:
                artifact_times = np.expand_dims(artifact_times, 0)

            # convert artifact intervals to indices
            list_triggers = []
            for interval in artifact_times:
                list_triggers.append(
                    np.arange(np.searchsorted(timestamps, interval[0]),
                              np.searchsorted(timestamps, interval[1])))
            list_triggers = [list(np.concatenate(list_triggers))]
            pad = 2 * (1 / fs) * 1000
            recording = sit.remove_artifacts(
                recording=recording,
                list_triggers=list_triggers,
<<<<<<< HEAD
                ms_before=0, ms_after=0.067, mode='zeros')
=======
                ms_before=0, ms_after=pad, mode='zeros')
>>>>>>> aad19e7a

        print(f'Running spike sorting on {key}...')
        sorter, sorter_params = (SpikeSorterParameters & key).fetch1(
            'sorter', 'sorter_params')

        sorter_temp_dir = tempfile.TemporaryDirectory(
            dir=os.getenv('SPYGLASS_TEMP_DIR'))

        if sorter == 'clusterless_thresholder':
            # Detect peaks for clusterless decoding
            sorting = detect_peaks(recording, **sorter_params)
        else:
            sorting = sis.run_sorter(sorter, recording,
                                     output_folder=sorter_temp_dir.name,
                                     delete_output_folder=True,
                                     **sorter_params)
        key['time_of_sort'] = int(time.time())

        print('Saving sorting results...')
        sorting_folder = Path(os.getenv('SPYGLASS_SORTING_DIR'))
        sorting_name = self._get_sorting_name(key)
        key['sorting_path'] = str(sorting_folder / Path(sorting_name))
        if os.path.exists(key['sorting_path']):
            shutil.rmtree(key['sorting_path'])
        sorting = sorting.save(folder=key['sorting_path'])
        self.insert1(key)

    def delete(self):
        """Extends the delete method of base class to implement permission checking.
        Note that this is NOT a security feature, as anyone that has access to source code
        can disable it; it just makes it less likely to accidentally delete entries.
        """
        current_user_name = dj.config['database.user']
        entries = self.fetch()
        permission_bool = np.zeros((len(entries),))
        print(
            f'Attempting to delete {len(entries)} entries, checking permission...')

        for entry_idx in range(len(entries)):
            # check the team name for the entry, then look up the members in that team,
            # then get their datajoint user names
            team_name = (SpikeSortingRecordingSelection &
                         (SpikeSortingRecordingSelection &
                          entries[entry_idx]).proj()
                         ).fetch1()['team_name']
            lab_member_name_list = (LabTeam.LabTeamMember &
                                    {'team_name': team_name}
                                    ).fetch('lab_member_name')
            datajoint_user_names = []
            for lab_member_name in lab_member_name_list:
                datajoint_user_names.append(
                    (LabMember.LabMemberInfo & {
                        'lab_member_name': lab_member_name}
                     ).fetch1('datajoint_user_name'))
            permission_bool[entry_idx] = current_user_name in datajoint_user_names
        if np.sum(permission_bool) == len(entries):
            print('Permission to delete all specified entries granted.')
            super().delete()
        else:
            raise Exception('You do not have permission to delete all specified'
                            'entries. Not deleting anything.')

    def fetch_nwb(self, *attrs, **kwargs):
        raise NotImplementedError
        return None
        #return fetch_nwb(self, (AnalysisNwbfile, 'analysis_file_abs_path'), *attrs, **kwargs)

    def nightly_cleanup(self):
        """Clean up spike sorting directories that are not in the SpikeSorting table.
        This should be run after AnalysisNwbFile().nightly_cleanup()
        """
        # get a list of the files in the spike sorting storage directory
        dir_names = next(os.walk(os.environ['SPYGLASS_SORTING_DIR']))[1]
        # now retrieve a list of the currently used analysis nwb files
        analysis_file_names = self.fetch('analysis_file_name')
        for dir in dir_names:
            if dir not in analysis_file_names:
                full_path = str(Path(
                    os.environ['SPYGLASS_SORTING_DIR']) / dir)
                print(f'removing {full_path}')
                shutil.rmtree(
                    str(Path(os.environ['SPYGLASS_SORTING_DIR']) / dir))

    def _get_sorting_name(self, key):
        recording_name = SpikeSortingRecording._get_recording_name(key)
        sorting_name = recording_name + '_' \
            + str(uuid.uuid4())[0:8] + '_spikesorting'
        return sorting_name

    # TODO: write a function to import sortings done outside of dj

    def _import_sorting(self, key):
        raise NotImplementedError<|MERGE_RESOLUTION|>--- conflicted
+++ resolved
@@ -161,11 +161,7 @@
             recording = sit.remove_artifacts(
                 recording=recording,
                 list_triggers=list_triggers,
-<<<<<<< HEAD
-                ms_before=0, ms_after=0.067, mode='zeros')
-=======
                 ms_before=0, ms_after=pad, mode='zeros')
->>>>>>> aad19e7a
 
         print(f'Running spike sorting on {key}...')
         sorter, sorter_params = (SpikeSorterParameters & key).fetch1(
