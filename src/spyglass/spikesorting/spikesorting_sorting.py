--- conflicted
+++ resolved
@@ -172,16 +172,12 @@
 
         if sorter == 'clusterless_thresholder':
             # Detect peaks for clusterless decoding
-<<<<<<< HEAD
+            # need to remove tempdir
+            sorter_params.pop('tempdir',None)
             detected_spikes = detect_peaks(recording, **sorter_params)
             sorting = si.NumpySorting.from_times_labels(times_list=detected_spikes,
                                                         labels_list=np.zeros(len(detected_spikes)),
                                                         sampling_frequency=recording.get_sampling_frequency())
-=======
-            # need to remove tempdir
-            sorter_params.pop('tempdir',None)
-            sorting = detect_peaks(recording, **sorter_params)
->>>>>>> ce63369e
         else:
             sorting = sis.run_sorter(sorter, recording,
                                      output_folder=sorter_temp_dir.name,
