--- conflicted
+++ resolved
@@ -243,16 +243,10 @@
             sorter_temp_dir = tempfile.TemporaryDirectory(dir=temp_dir)
             sorter_params["tempdir"] = sorter_temp_dir.name
 
-<<<<<<< HEAD
             if sorter == "mountainsort5":
                 _ = sorter_params.pop("tempdir", None)
 
-=======
-            if sorter == 'mountainsort5':
-                 _ = sorter_params.pop("tempdir", None)
-            
-            
->>>>>>> 240feeee
+
             # if whitening is specified in sorter params, apply whitening separately
             # prior to sorting and turn off "sorter whitening"
             if sorter_params.get("whiten", False):
