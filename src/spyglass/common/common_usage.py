"""A schema to store the usage of advanced Spyglass features.

Records show usage of features such as cautious delete and fault-permitting
insert, which will be used to
determine which features are used, how often, and by whom. This will help
plan future development of Spyglass.
"""

from pathlib import Path
from typing import List, Union

import datajoint as dj
from datajoint import FreeTable
from datajoint import config as dj_config
from pynwb import NWBHDF5IO

from spyglass.common.common_nwbfile import AnalysisNwbfile, Nwbfile
from spyglass.settings import export_dir
from spyglass.utils import SpyglassMixin, logger
from spyglass.utils.dj_graph import RestrGraph
from spyglass.utils.dj_helper_fn import (
    make_file_obj_id_unique,
    unique_dicts,
    update_analysis_for_dandi_standard,
)

from spyglass.utils import logger

schema = dj.schema("common_usage")


@schema
class CautiousDelete(dj.Manual):
    definition = """
    id: int auto_increment
    ---
    dj_user: varchar(64)
    duration: float
    origin: varchar(64)
    restriction: varchar(255)
    merge_deletes = null: blob
    """


@schema
class InsertError(dj.Manual):
    definition = """
    id: int auto_increment
    ---
    dj_user: varchar(64)
    connection_id: int     # MySQL CONNECTION_ID()
    nwb_file_name: varchar(64)
    table: varchar(64)
    error_type: varchar(64)
    error_message: varchar(255)
    error_raw = null: blob
    """


@schema
<<<<<<< HEAD
class ActivityLog(dj.Manual):
    """A log of suspected low-use features worth deprecating."""

    definition = """
    id: int auto_increment
    ---
    function: varchar(64)
    dj_user: varchar(64)
    timestamp=CURRENT_TIMESTAMP: timestamp
    """

    @classmethod
    def log(cls, name, warning=True) -> None:
        if warning:
            logger.warning(f"Function scheduled for deprecation: {name}")
        cls.insert1(dict(dj_user=dj.config["database.user"], function=name))
=======
class ExportSelection(SpyglassMixin, dj.Manual):
    definition = """
    export_id: int auto_increment
    ---
    paper_id: varchar(32)
    analysis_id: varchar(32)
    spyglass_version: varchar(16)
    time=CURRENT_TIMESTAMP: timestamp
    unique index (paper_id, analysis_id)
    """

    class Table(SpyglassMixin, dj.Part):
        definition = """
        -> master
        table_id: int
        ---
        table_name: varchar(128)
        restriction: varchar(2048)
        """

        def insert1(self, key, **kwargs):
            key = self._auto_increment(key, pk="table_id")
            super().insert1(key, **kwargs)

        def insert(self, keys: List[dict], **kwargs):
            if not isinstance(keys[0], dict):
                raise TypeError("Pass Table Keys as list of dict")
            keys = [self._auto_increment(k, pk="table_id") for k in keys]
            super().insert(keys, **kwargs)

    class File(SpyglassMixin, dj.Part):
        definition = """
        -> master
        -> AnalysisNwbfile
        """
        # Note: only tracks AnalysisNwbfile. list_file_paths also grabs Nwbfile.

    def insert1_return_pk(self, key: dict, **kwargs) -> int:
        """Custom insert to return export_id."""
        status = "Resuming"
        if not (query := self & key):
            key = self._auto_increment(key, pk="export_id")
            super().insert1(key, **kwargs)
            status = "Starting"
        export_id = query.fetch1("export_id")
        export_key = {"export_id": export_id}
        if query := (Export & export_key):
            query.super_delete(warn=False)
        logger.info(f"{status} {export_key}")
        return export_id

    def start_export(self, paper_id, analysis_id) -> None:
        """Start logging a new export."""
        self._start_export(paper_id, analysis_id)

    def stop_export(self, **kwargs) -> None:
        """Stop logging the current export."""
        self._stop_export()

    # NOTE: These helpers could be moved to table below, but I think
    #       end users may want to use them to check what's in the export log
    #       before actually exporting anything, which is more associated with
    #       Selection

    def list_file_paths(self, key: dict) -> list[str]:
        """Return a list of unique file paths for a given restriction/key.

        Note: This list reflects files fetched during the export process. For
        upstream files, use RestrGraph.file_paths.
        """
        file_table = self * self.File & key
        analysis_fp = [
            AnalysisNwbfile().get_abs_path(fname)
            for fname in file_table.fetch("analysis_file_name")
        ]
        nwbfile_fp = [
            Nwbfile().get_abs_path(fname)
            for fname in (AnalysisNwbfile * file_table).fetch("nwb_file_name")
        ]
        return [{"file_path": p} for p in list({*analysis_fp, *nwbfile_fp})]

    def get_restr_graph(self, key: dict, verbose=False) -> RestrGraph:
        """Return a RestrGraph for a restriction/key's tables/restrictions.

        Ignores duplicate entries.

        Parameters
        ----------
        key : dict
            Any valid restriction key for ExportSelection.Table
        verbose : bool, optional
            Turn on RestrGraph verbosity. Default False.
        """
        leaves = unique_dicts(
            (self * self.Table & key).fetch(
                "table_name", "restriction", as_dict=True
            )
        )
        return RestrGraph(seed_table=self, leaves=leaves, verbose=verbose)

    def preview_tables(self, **kwargs) -> list[dj.FreeTable]:
        """Return a list of restricted FreeTables for a given restriction/key.

        Useful for checking what will be exported.
        """
        return self.get_restr_graph(kwargs).leaf_ft

    def _max_export_id(self, paper_id: str, return_all=False) -> int:
        """Return last export associated with a given paper id.

        Used to populate Export table."""
        if isinstance(paper_id, dict):
            paper_id = paper_id.get("paper_id")
        if not (query := self & {"paper_id": paper_id}):
            return None
        all_export_ids = query.fetch("export_id")
        return all_export_ids if return_all else max(all_export_ids)

    def paper_export_id(self, paper_id: str) -> dict:
        """Return the maximum export_id for a paper, used to populate Export."""
        return {"export_id": self._max_export_id(paper_id)}


@schema
class Export(SpyglassMixin, dj.Computed):
    definition = """
    -> ExportSelection
    ---
    paper_id: varchar(32)
    """

    # In order to get a many-to-one relationship btwn Selection and Export,
    # we ignore all but the last export_id. If more exports are added above,
    # generating a new output will overwrite the old ones.

    class Table(SpyglassMixin, dj.Part):
        definition = """
        -> master
        table_id: int
        ---
        table_name: varchar(128)
        restriction: mediumblob
        unique index (export_id, table_name)
        """

    class File(SpyglassMixin, dj.Part):
        definition = """
        -> master
        file_id: int
        ---
        file_path: varchar(255)
        """

    def populate_paper(self, paper_id: Union[str, dict]):
        if isinstance(paper_id, dict):
            paper_id = paper_id.get("paper_id")
        self.populate(ExportSelection().paper_export_id(paper_id))

    def make(self, key):
        query = ExportSelection & key
        paper_key = query.fetch("paper_id", as_dict=True)[0]

        # Null insertion if export_id is not the maximum for the paper
        all_export_ids = query._max_export_id(paper_key, return_all=True)
        max_export_id = max(all_export_ids)
        if key.get("export_id") != max_export_id:
            logger.info(
                f"Skipping export_id {key['export_id']}, use {max_export_id}"
            )
            self.insert1(key)
            return

        # If lesser ids are present, delete parts yielding null entries
        processed_ids = set(
            list(self.Table.fetch("export_id"))
            + list(self.File.fetch("export_id"))
        )
        if overlap := set(all_export_ids) - {max_export_id} & processed_ids:
            logger.info(f"Overwriting export_ids {overlap}")
            for export_id in overlap:
                id_dict = {"export_id": export_id}
                (self.Table & id_dict).delete_quick()
                (self.Table & id_dict).delete_quick()

        restr_graph = query.get_restr_graph(paper_key)
        file_paths = unique_dicts(  # Original plus upstream files
            query.list_file_paths(paper_key) + restr_graph.file_paths
        )

        table_inserts = [
            {**key, **rd, "table_id": i}
            for i, rd in enumerate(restr_graph.as_dict)
        ]
        file_inserts = [
            {**key, **fp, "file_id": i} for i, fp in enumerate(file_paths)
        ]

        # Writes but does not run mysqldump. Assumes single version per paper.
        version_key = query.fetch("spyglass_version", as_dict=True)[0]
        self.write_export(
            free_tables=restr_graph.all_ft, **paper_key, **version_key
        )

        self.insert1({**key, **paper_key})
        self.Table().insert(table_inserts)
        self.File().insert(file_inserts)

    def _get_credentials(self):
        """Get credentials for database connection."""
        return {
            "user": dj_config["database.user"],
            "password": dj_config["database.password"],
            "host": dj_config["database.host"],
        }

    def _write_sql_cnf(self):
        """Write SQL cnf file to avoid password prompt."""
        cnf_path = Path("~/.my.cnf").expanduser()

        if cnf_path.exists():
            return

        template = "[client]\nuser={user}\npassword={password}\nhost={host}\n"

        with open(str(cnf_path), "w") as file:
            file.write(template.format(**self._get_credentials()))
        cnf_path.chmod(0o600)

    def _bash_escape(self, s):
        """Escape restriction string for bash."""
        s = s.strip()

        replace_map = {
            "WHERE ": "",  # Remove preceding WHERE of dj.where_clause
            "  ": " ",  # Squash double spaces
            "( (": "((",  # Squash double parens
            ") )": ")",
            '"': "'",  # Replace double quotes with single
            "`": "",  # Remove backticks
            " AND ": " \\\n\tAND ",  # Add newline and tab for readability
            " OR ": " \\\n\tOR  ",  # OR extra space to align with AND
            ")AND(": ") \\\n\tAND (",
            ")OR(": ") \\\n\tOR  (",
            "#": "\\#",
        }
        for old, new in replace_map.items():
            s = s.replace(old, new)
        if s.startswith("(((") and s.endswith(")))"):
            s = s[2:-2]  # Remove extra parens for readability
        return s

    def _cmd_prefix(self, docker_id=None):
        """Get prefix for mysqldump command. Includes docker exec if needed."""
        if not docker_id:
            return "mysqldump "
        return (
            f"docker exec -i {docker_id} \\\n\tmysqldump "
            + "-u {user} --password={password} \\\n\t".format(
                **self._get_credentials()
            )
        )

    def _write_mysqldump(
        self,
        free_tables: List[FreeTable],
        paper_id: str,
        docker_id=None,
        spyglass_version=None,
    ):
        """Write mysqlmdump.sh script to export data.

        Parameters
        ----------
        paper_id : str
            Paper ID to use for export file names
        docker_id : str, optional
            Docker container ID to export from. Default None
        spyglass_version : str, optional
            Spyglass version to include in export. Default None
        """
        paper_dir = Path(export_dir) / paper_id if not docker_id else Path(".")
        paper_dir.mkdir(exist_ok=True)

        dump_script = paper_dir / f"_ExportSQL_{paper_id}.sh"
        dump_content = paper_dir / f"_Populate_{paper_id}.sql"

        prefix = self._cmd_prefix(docker_id)
        version = (  # Include spyglass version as comment in dump
            "echo '--'\n"
            + f"echo '-- SPYGLASS VERSION: {spyglass_version} --'\n"
            + "echo '--'\n\n"
            if spyglass_version
            else ""
        )
        create_cmd = (
            "echo 'CREATE DATABASE IF NOT EXISTS {database}; "
            + "USE {database};'\n\n"
        )
        dump_cmd = prefix + '{database} {table} --where="\\\n\t{where}"\n\n'

        tables_by_db = sorted(free_tables, key=lambda x: x.full_table_name)

        with open(dump_script, "w") as file:
            file.write(
                "#!/bin/bash\n\n"
                + f"exec > {dump_content}\n\n"  # Redirect output to sql file
                + f"{version}"  # Include spyglass version as comment
            )

            prev_db = None
            for table in tables_by_db:
                if not (where := table.where_clause()):
                    continue
                where = self._bash_escape(where)
                database, table_name = (
                    table.full_table_name.replace("`", "")
                    .replace("#", "\\#")
                    .split(".")
                )
                if database != prev_db:
                    file.write(create_cmd.format(database=database))
                    prev_db = database
                file.write(
                    dump_cmd.format(
                        database=database, table=table_name, where=where
                    )
                )
        logger.info(f"Export script written to {dump_script}")

    def write_export(
        self,
        free_tables: List[FreeTable],
        paper_id: str,
        docker_id=None,
        spyglass_version=None,
    ):
        """Write export bash script for all tables in graph.

        Also writes a user-specific .my.cnf file to avoid password prompt.

        Parameters
        ----------
        free_tables : List[FreeTable]
            List of restricted FreeTables to export
        paper_id : str
            Paper ID to use for export file names
        docker_id : str, optional
            Docker container ID to export from. Default None
        spyglass_version : str, optional
            Spyglass version to include in export. Default None
        """
        self._write_sql_cnf()
        self._write_mysqldump(
            free_tables, paper_id, docker_id, spyglass_version
        )

        # TODO: export conda env

    def prepare_files_for_export(self, key, **kwargs):
        """Resolve common known errors to make a set of analysis
        files dandi compliant

        Parameters
        ----------
        key : dict
            restriction for a single entry of the Export table
        """
        key = (self & key).fetch1("KEY")
        self._make_fileset_ids_unique(key)
        file_list = (self.File() & key).fetch("file_path")
        for file in file_list:
            update_analysis_for_dandi_standard(file, **kwargs)

    def _make_fileset_ids_unique(self, key):
        """Make the object_id of each nwb in a dataset unique"""
        key = (self & key).fetch1("KEY")
        file_list = (self.File() & key).fetch("file_path")
        unique_object_ids = []
        for file_path in file_list:
            with NWBHDF5IO(file_path, "r") as io:
                nwb = io.read()
                object_id = nwb.object_id
            if object_id not in unique_object_ids:
                unique_object_ids.append(object_id)
            else:
                new_id = make_file_obj_id_unique(file_path)
                unique_object_ids.append(new_id)
>>>>>>> 5d957f1c
<|MERGE_RESOLUTION|>--- conflicted
+++ resolved
@@ -23,8 +23,6 @@
     unique_dicts,
     update_analysis_for_dandi_standard,
 )
-
-from spyglass.utils import logger
 
 schema = dj.schema("common_usage")
 
@@ -58,7 +56,6 @@
 
 
 @schema
-<<<<<<< HEAD
 class ActivityLog(dj.Manual):
     """A log of suspected low-use features worth deprecating."""
 
@@ -75,7 +72,9 @@
         if warning:
             logger.warning(f"Function scheduled for deprecation: {name}")
         cls.insert1(dict(dj_user=dj.config["database.user"], function=name))
-=======
+
+
+@schema
 class ExportSelection(SpyglassMixin, dj.Manual):
     definition = """
     export_id: int auto_increment
@@ -462,5 +461,4 @@
                 unique_object_ids.append(object_id)
             else:
                 new_id = make_file_obj_id_unique(file_path)
-                unique_object_ids.append(new_id)
->>>>>>> 5d957f1c
+                unique_object_ids.append(new_id)