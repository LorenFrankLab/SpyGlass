--- conflicted
+++ resolved
@@ -5,11 +5,7 @@
 from .common_lab import Institution, Lab, LabMember
 from .common_nwbfile import Nwbfile
 from .common_subject import Subject
-<<<<<<< HEAD
-from .nwb_helper_fn import get_nwb_file, get_config
-=======
-from ..utils.nwb_helper_fn import get_nwb_file
->>>>>>> e15237de
+from ..utils.nwb_helper_fn import get_nwb_file, get_config
 
 schema = dj.schema("common_session")
 
