--- conflicted
+++ resolved
@@ -1,14 +1,8 @@
-<<<<<<< HEAD
+import os
+
 import datajoint as dj
 
-from ..settings import config
-=======
-import os
-
-import datajoint as dj
-
 from ..settings import config, debug_mode
->>>>>>> 4e6b29f3
 from ..utils.nwb_helper_fn import get_config, get_nwb_file
 from .common_device import CameraDevice, DataAcquisitionDevice, Probe
 from .common_lab import Institution, Lab, LabMember
