--- conflicted
+++ resolved
@@ -78,12 +78,8 @@
             return query.fetch1("nwb_file_name")
 
         raise ValueError(
-<<<<<<< HEAD
-            f"Found {len(query)} matches for {nwb_file_name}: \n{query}"
-=======
             f"Found {len(query)} matches for {nwb_file_name} in Nwbfile table:"
             + f" \n{query}"
->>>>>>> 4e6b29f3
         )
 
     @classmethod
