--- conflicted
+++ resolved
@@ -591,14 +591,10 @@
     interval_list_name : str
         The interval list name.
     """
-<<<<<<< HEAD
-    interval_names = (TaskEpoch & {'nwb_file_name': nwb_file_name, 'epoch': epoch}).fetch('interval_list_name')
-=======
     interval_names = (
         TaskEpoch & {"nwb_file_name": nwb_file_name, "epoch": epoch}
     ).fetch("interval_list_name")
 
->>>>>>> 6a98c964
     if len(interval_names) != 1:
         logger.info(
             f"Found {len(interval_names)} interval list names found for "
