import warnings

import datajoint as dj
import ndx_franklab_novela
import numpy as np
import pynwb

from .common_device import Probe  # noqa: F401
from .common_filter import FirFilter
from .common_interval import IntervalList, interval_list_censor, interval_list_contains_ind, interval_list_intersect  # noqa: F401
from .common_nwbfile import AnalysisNwbfile, Nwbfile
from .common_region import BrainRegion  # noqa: F401
from .common_session import Session  # noqa: F401
from .dj_helper_fn import fetch_nwb  # dj_replace
from .nwb_helper_fn import (estimate_sampling_rate, get_data_interface,
                            get_electrode_indices, get_nwb_file, get_config,
                            get_valid_intervals, invalid_electrode_index,
                            get_raw_eseries)

schema = dj.schema('common_ephys')

# NOTE: Electrode group table is redundant with Probe.Shank! Remove.
# @schema
# class ElectrodeGroup(dj.Imported):
#     definition = """
#     # Grouping of electrodes corresponding to a physical probe.
#     -> Session
#     electrode_group_name: varchar(80)  # electrode group name from NWBFile
#     ---
#     -> BrainRegion
#     -> [nullable] Probe
#     description: varchar(2000)  # description of electrode group
#     target_hemisphere = "Unknown": enum("Right", "Left", "Unknown")
#     """

#     def make(self, key: dict):
#         nwb_file_name = key['nwb_file_name']
#         nwb_file_abspath = Nwbfile.get_abs_path(nwb_file_name)
#         nwbf = get_nwb_file(nwb_file_abspath)
#         config = get_config(nwb_file_abspath)

#         # make a dict of device name to PyNWB device object for all devices in the NWB file that are
#         # of type ndx_franklab_novela.DataAcqDevice and thus have the required metadata
#         nwb_egs = {electrode_group.name: electrode_group for electrode_group in nwbf.electrode_groups.values()}

#         # make a dict of device name to dict of device metadata from the config YAML if exists
#         if "ElectrodeGroup" in config:
#             config_egs = {eg_dict["electrode_group_name"]: eg_dict for eg_dict in config["ElectrodeGroup"]}
#         else:
#             config_egs = dict()

#         all_eg_names = set(nwb_egs.keys()).union(set(config_egs.keys()))

#         for eg_name in all_eg_names:
#             new_eg_dict = dict(key)

#             if eg_name in nwb_egs:
#                 nwb_eg_obj = nwb_egs[eg_name]

#                 new_eg_dict['electrode_group_name'] = nwb_eg_obj.name
#                 # add electrode group location if it does not exist, and fetch the row
#                 new_eg_dict['region_id'] = BrainRegion.fetch_add(region_name=nwb_eg_obj.location)
#                 if isinstance(nwb_eg_obj.device, ndx_franklab_novela.Probe):
#                     new_eg_dict['probe_type'] = nwb_eg_obj.device.probe_type
#                 new_eg_dict['description'] = nwb_eg_obj.description
#                 if isinstance(nwb_eg_obj, ndx_franklab_novela.NwbElectrodeGroup):
#                     # Define target_hemisphere based on targeted x coordinate
#                     if nwb_eg_obj.targeted_x >= 0:  # if positive or zero x coordinate
#                         new_eg_dict["target_hemisphere"] = "Right"  # define target location as right hemisphere
#                     else:  # if negative x coordinate
#                         new_eg_dict["target_hemisphere"] = "Left"  # define target location as left hemisphere

#             if eg_name in config_egs:  # override new_device_dict with values from config if specified
#                 eg = config_egs[eg_name]
#                 # NOTE if the yaml dict for ElectrodeGroup includes a probe_type that is not in the Probe table,
#                 # the insert will fail
#                 new_eg_dict.update(eg)
#                 assert {'region_id': new_eg_dict['region_id']} in BrainRegion(), (f"region_id {new_eg_dict['region_id']} in config file"
#                                                                                    " not found in BrainRegion")

#                 assert {"probe_type": new_eg_dict["probe_type"]} in Probe(), \
#                        (f'Probe type {new_eg_dict["probe_type"]} for '
#                         'Electrode Group "{eg_name}" not found in Probe table.')

#             print(new_eg_dict)
#             self.insert1(new_eg_dict, skip_duplicates=True)

@schema
class Raw(dj.Imported):
    definition = """
    # Raw voltage timeseries data, ElectricalSeries in NWB.
    -> Session
    raw_object_name: varchar(200)   # name of the raw data object (e.g. ElectricalSeries)
    ---
    -> IntervalList
    raw_object_id: varchar(40)      # the NWB object ID for loading this object from the file
    sampling_rate: float            # Sampling rate calculated from data, in Hz
    comments: varchar(2000)
    description: varchar(2000)
    """

    def make(self, key):
        nwb_file_name = key['nwb_file_name']
        nwb_file_abspath = Nwbfile.get_abs_path(nwb_file_name)
        nwbf = get_nwb_file(nwb_file_abspath)
        raw_interval_name = "raw data valid times"
        # get the acquisition object
        # try:
            # TODO this assumes there is a single item in NWBFile.acquisition
            # rawdata = nwbf.get_acquisition()
        rawdata_list = get_raw_eseries(nwbf)
        assert rawdata_list, 'No ElectricalSeries in the NWB file acquisition object.'
        # except (ValueError, AssertionError):
        #     warnings.warn(f'Unable to get acquisition object in: {nwb_file_abspath}')
        #     return
        for rawdata in rawdata_list:
            if rawdata.rate is not None:
                sampling_rate = rawdata.rate
            else:
                print('Estimating sampling rate...')
                # NOTE: Only use first 1e6 timepoints to save time
                sampling_rate = estimate_sampling_rate(np.asarray(rawdata.timestamps[:int(1e6)]), 1.5)
                print(f'Estimated sampling rate: {sampling_rate}')
            key['sampling_rate'] = sampling_rate

            interval_dict = dict()
            interval_dict['nwb_file_name'] = key['nwb_file_name']
            interval_dict['interval_list_name'] = raw_interval_name
            if rawdata.rate is not None:
                interval_dict['valid_times'] = np.array([[0, len(rawdata.data)/rawdata.rate]])
            else:
                # get the list of valid times given the specified sampling rate.
                interval_dict['valid_times'] = get_valid_intervals(np.asarray(rawdata.timestamps), key['sampling_rate'],
                                                                   1.75, 0)
            IntervalList().insert1(interval_dict, skip_duplicates=True)

            # now insert each of the electrodes as an individual row, but with the same nwb_object_id
            key['raw_object_name'] = rawdata.name
            key['raw_object_id'] = rawdata.object_id
            key['sampling_rate'] = sampling_rate
            print(
                f'Importing raw data: Sampling rate:\t{key["sampling_rate"]} Hz')
            print(
                f'Number of valid intervals:\t{len(interval_dict["valid_times"])}')
            key['interval_list_name'] = raw_interval_name
            key['comments'] = rawdata.comments
            key['description'] = rawdata.description
            self.insert1(key, skip_duplicates=True)

    def nwb_object(self, key):
        # TODO return the nwb_object; FIX: this should be replaced with a fetch call. Note that we're using the raw file
        # so we can modify the other one.
        nwb_file_name = key['nwb_file_name']
        nwb_file_abspath = Nwbfile.get_abs_path(nwb_file_name)
        nwbf = get_nwb_file(nwb_file_abspath)
        raw_object_id = (self & {'nwb_file_name': key['nwb_file_name']}).fetch1(
            'raw_object_id')
        return nwbf.objects[raw_object_id]

    def fetch_nwb(self, *attrs, **kwargs):
        return fetch_nwb(self, (Nwbfile, 'nwb_file_abs_path'), *attrs, **kwargs)

@schema
class Electrode(dj.Imported):
    definition = """
    -> Session
    electrode_id: int                      # the unique number for this electrode
    ---
    -> [nullable] Raw
    -> [nullable] Probe.Electrode
    -> BrainRegion
    name = "": varchar(200)                 # unique label for each contact
    original_reference_electrode = -1: int  # the configured reference electrode for this electrode
    x = NULL: float                         # the x coordinate of the electrode position in the brain
    y = NULL: float                         # the y coordinate of the electrode position in the brain
    z = NULL: float                         # the z coordinate of the electrode position in the brain
    filtering: varchar(2000)                # description of the signal filtering
    impedance = NULL: float                 # electrode impedance
    bad_channel = "False": enum("True", "False")  # if electrode is "good" or "bad" as observed during recording
    x_warped = NULL: float                  # x coordinate of electrode position warped to common template brain
    y_warped = NULL: float                  # y coordinate of electrode position warped to common template brain
    z_warped = NULL: float                  # z coordinate of electrode position warped to common template brain
    contacts: varchar(200)                  # label of electrode contacts used for a bipolar signal - current workaround
    """

    def make(self, key):
        nwb_file_name = key['nwb_file_name']
        nwb_file_abspath = Nwbfile.get_abs_path(nwb_file_name)
        nwbf = get_nwb_file(nwb_file_abspath)
        config = get_config(nwb_file_abspath)
        es_list = get_raw_eseries(nwbf)
        electrode_to_es = dict()
        for es in es_list:
            ee = [es.electrodes.table.id[x] for x in es.electrodes.data]
            for electrode in ee:
                electrode_to_es[electrode] = es.name
        
        electrodes = nwbf.electrodes.to_dataframe()
        for elect_id, elect_data in electrodes.iterrows():
            key['electrode_id'] = elect_id
            key['name'] = str(elect_id)
            # key['electrode_group_name'] = elect_data.group_name
            # rough check of whether the electrodes table was created by rec_to_nwb and has
            # the appropriate custom columns used by rec_to_nwb
            # TODO this could be better resolved by making an extension for the electrodes table
            if isinstance(elect_data.group.device, ndx_franklab_novela.Probe):
                probe_type = elect_data.group.device.probe_type
            else:
                probe_type = elect_data.group.device.name
            probe_shank = elect_data.get("probe_shank")
            probe_electrode = elect_data.get("probe_electrode")

            # if config file contains NWB_replacement->Probe, then find the device referred to by
            # the device_name and treat it as the Probe entity with the corresponding probe_type
            if "NWB_replacement" in config:
                for replacement in config["NWB_replacement"]:
                    if "Probe" in replacement:
                        device_name = replacement["Probe"]["device_name"]
                        if probe_type == device_name:
                            probe_type = replacement["Probe"]["probe_type"]  # replace


            assert {'probe_type': probe_type} in Probe(), \
                (f"Probe type {probe_type} not found in Probe. Please insert this probe to the Probe table first")

            assert len(electrodes) == len((Probe.Electrode & {"probe_type": probe_type}).fetch("probe_electrode"))

            # INFER mapping between electrode table and Probe shanks and electrodes
            # the i-th electrode in the NWB file electrodes table will be mapped to the i-th electrode
            # of this Probe (which should be based on order of initial insert)
            # alternative solution: support explicit arbitrary mapping of electrodes in NWB file to electrodes in Probe
            if probe_shank is None and probe_electrode is None:
                electrodes_query = (Probe.Electrode & {"probe_type": probe_type}).fetch()
                probe_shank = electrodes_query[elect_id]["probe_shank"]
                probe_electrode = electrodes_query[elect_id]["probe_electrode"]

            # basic check to make sure that the mapping is correct
            # NOTE there are a lot of edge cases here
            if elect_id == 0:
                probe_electrode_key = {
                    "probe_type": probe_type,
                    "probe_shank": probe_shank,
                    "probe_electrode": probe_electrode
                }
                if "rel_x" in elect_data:
                    probe_electrode_rel_x = (Probe.Electrode & probe_electrode_key).fetch1("rel_x")
                    if elect_data.rel_x != probe_electrode_rel_x:
                        print(f"rel_x value in NWB file ({elect_data.rel_x}) does not match the rel_x value "
                                      "for the Probe ({probe_electrode_rel_x}). Please check that these values are "
                                      "correct. They may be based off of a different zero or mirror images of each "
                                      "other.")

                if "rel_y" in elect_data:
                    probe_electrode_rel_y = (Probe.Electrode & probe_electrode_key).fetch1("rel_y")
                    if elect_data.rel_y != probe_electrode_rel_y:
                        print(f"rel_y value in NWB file ({elect_data.rel_y}) does not match the rel_y value "
                                      "for the Probe ({probe_electrode_rel_y}). Please check that these values are "
                                      "correct. They may be based off of a different zero or mirror images of each "
                                      "other.")

                if "rel_z" in elect_data:
                    probe_electrode_rel_z = (Probe.Electrode & probe_electrode_key).fetch1("rel_z")
                    if elect_data.rel_z != probe_electrode_rel_z:
                        print(f"rel_z value in NWB file ({elect_data.rel_z}) does not match the rel_z value "
                                      "for the Probe ({probe_electrode_rel_z}). Please check that these values are "
                                      "correct. They may be based off of a different zero or mirror images of each "
                                      "other.")
            
            key['raw_object_name'] = electrode_to_es[elect_id]
            key['probe_type'] = probe_type
            key['probe_shank'] = probe_shank
            key['probe_electrode'] = probe_electrode
            key['bad_channel'] = 'True' if elect_data.get("bad_channel", False) else 'False'
            key['original_reference_electrode'] = elect_data.get("ref_elect_id")
            key['region_id'] = BrainRegion.fetch_add(region_name=elect_data.group.location)
            key['x'] = elect_data.x
            key['y'] = elect_data.y
            key['z'] = elect_data.z
            key['x_warped'] = 0
            key['y_warped'] = 0
            key['z_warped'] = 0
            key['contacts'] = ''
            key['filtering'] = elect_data.filtering
            key['impedance'] = elect_data.imp
            self.insert1(key, skip_duplicates=True)

<<<<<<< HEAD
=======

@schema
class Raw(dj.Imported):
    definition = """
    # Raw voltage timeseries data, ElectricalSeries in NWB.
    -> Session
    ---
    -> IntervalList
    raw_object_id: varchar(40)      # the NWB object ID for loading this object from the file
    sampling_rate: float            # Sampling rate calculated from data, in Hz
    comments: varchar(2000)
    description: varchar(2000)
    """

    def make(self, key):
        nwb_file_name = key['nwb_file_name']
        nwb_file_abspath = Nwbfile.get_abs_path(nwb_file_name)
        nwbf = get_nwb_file(nwb_file_abspath)
        raw_interval_name = "raw data valid times"
        # get the acquisition object
        try:
            # TODO this assumes there is a single item in NWBFile.acquisition
            rawdata = nwbf.get_acquisition()
            assert isinstance(rawdata, pynwb.ecephys.ElectricalSeries)
        except (ValueError, AssertionError):
            warnings.warn(f'Unable to get acquisition object in: {nwb_file_abspath}')
            return
        if rawdata.rate is not None:
            sampling_rate = rawdata.rate
        else:
            print('Estimating sampling rate...')
            # NOTE: Only use first 1e6 timepoints to save time
            sampling_rate = estimate_sampling_rate(np.asarray(rawdata.timestamps[:int(1e6)]), 1.5)
            print(f'Estimated sampling rate: {sampling_rate}')
        key['sampling_rate'] = sampling_rate

        interval_dict = dict()
        interval_dict['nwb_file_name'] = key['nwb_file_name']
        interval_dict['interval_list_name'] = raw_interval_name
        if rawdata.rate is not None:
            interval_dict['valid_times'] = np.array([[0, len(rawdata.data)/rawdata.rate]])
        else:
            # get the list of valid times given the specified sampling rate.
            interval_dict['valid_times'] = get_valid_intervals(np.asarray(rawdata.timestamps), key['sampling_rate'],
                                                               1.75, 0)
        IntervalList().insert1(interval_dict, skip_duplicates=True)

        # now insert each of the electrodes as an individual row, but with the same nwb_object_id
        key['raw_object_id'] = rawdata.object_id
        key['sampling_rate'] = sampling_rate
        print(
            f'Importing raw data: Sampling rate:\t{key["sampling_rate"]} Hz')
        print(
            f'Number of valid intervals:\t{len(interval_dict["valid_times"])}')
        key['interval_list_name'] = raw_interval_name
        key['comments'] = rawdata.comments
        key['description'] = rawdata.description
        self.insert1(key, skip_duplicates=True)

    def nwb_object(self, key):
        # TODO return the nwb_object; FIX: this should be replaced with a fetch call. Note that we're using the raw file
        # so we can modify the other one.
        nwb_file_name = key['nwb_file_name']
        nwb_file_abspath = Nwbfile.get_abs_path(nwb_file_name)
        nwbf = get_nwb_file(nwb_file_abspath)
        raw_object_id = (self & {'nwb_file_name': key['nwb_file_name']}).fetch1(
            'raw_object_id')
        return nwbf.objects[raw_object_id]

    def fetch_nwb(self, *attrs, **kwargs):
        return fetch_nwb(self, (Nwbfile, 'nwb_file_abs_path'), *attrs, **kwargs)


>>>>>>> 6d666372
@schema
class SampleCount(dj.Imported):
    definition = """
    # Sample count :s timestamp timeseries
    -> Session
    ---
    sample_count_object_id: varchar(40)      # the NWB object ID for loading this object from the file
    """

    def make(self, key):
        nwb_file_name = key['nwb_file_name']
        nwb_file_abspath = Nwbfile.get_abs_path(nwb_file_name)
        nwbf = get_nwb_file(nwb_file_abspath)
        # get the sample count object
        # TODO: change name when nwb file is changed
        sample_count = get_data_interface(nwbf, 'sample_count')
        if sample_count is None:
            print(f'Unable to import SampleCount: no data interface named "sample_count" found in {nwb_file_name}.')
            return
        key['sample_count_object_id'] = sample_count.object_id
        self.insert1(key)

    def fetch_nwb(self, *attrs, **kwargs):
        return fetch_nwb(self, (Nwbfile, 'nwb_file_abs_path'), *attrs, **kwargs)


@schema
class LFPSelection(dj.Manual):
    definition = """
     -> Session
     """

    class LFPElectrode(dj.Part):
        definition = """
        -> LFPSelection
        -> Electrode
        """

    def set_lfp_electrodes(self, nwb_file_name, electrode_list):
        '''
        Removes all electrodes for the specified nwb file and then adds back the electrodes in the list
        :param nwb_file_name: string - the name of the nwb file for the desired session
        :param electrode_list: list of electrodes to be used for LFP
        :return:
        '''
        # remove the session and then recreate the session and Electrode list
        (LFPSelection() & {'nwb_file_name': nwb_file_name}).delete()
        # check to see if the user allowed the deletion
        if len((LFPSelection() & {'nwb_file_name': nwb_file_name}).fetch()) == 0:
            LFPSelection().insert1({'nwb_file_name': nwb_file_name})

            # TODO: do this in a better way
            all_electrodes = (Electrode() & {'nwb_file_name': nwb_file_name}).fetch(as_dict=True)
            primary_key = Electrode.primary_key
            for e in all_electrodes:
                # create a dictionary so we can insert new elects
                if e['electrode_id'] in electrode_list:
                    lfpelectdict = {k: v for k,
                                    v in e.items() if k in primary_key}
                    LFPSelection().LFPElectrode.insert1(lfpelectdict, replace=True)


@schema
class LFP(dj.Imported):
    definition = """
    -> LFPSelection
    ---
    -> IntervalList             # the valid intervals for the data
    -> FirFilter                # the filter used for the data
    -> AnalysisNwbfile          # the name of the nwb file with the lfp data
    lfp_object_id: varchar(40)  # the NWB object ID for loading this object from the file
    lfp_sampling_rate: float    # the sampling rate, in HZ
    """

    def make(self, key):
        # get the NWB object with the data; FIX: change to fetch with additional infrastructure
        rawdata = Raw().nwb_object(key)
        sampling_rate, interval_list_name = (Raw() & key).fetch1(
            'sampling_rate', 'interval_list_name')
        sampling_rate = int(np.round(sampling_rate))

        valid_times = (IntervalList() & {'nwb_file_name': key['nwb_file_name'],
                                         'interval_list_name': interval_list_name}).fetch1('valid_times')
        # keep only the intervals > 1 second long
        min_interval_length = 1.0
        valid = []
        for count, interval in enumerate(valid_times):
            if interval[1] - interval[0] > min_interval_length:
                valid.append(count)
        valid_times = valid_times[valid]
        print(f'LFP: found {len(valid)} of {count+1} intervals > {min_interval_length} sec long.')

        # target 1 KHz sampling rate
        decimation = sampling_rate // 1000

        # get the LFP filter that matches the raw data
        filter = (FirFilter() & {'filter_name': 'LFP 0-400 Hz'} &
                  {'filter_sampling_rate': sampling_rate}).fetch(as_dict=True)

        # there should only be one filter that matches, so we take the first of the dictionaries
        key['filter_name'] = filter[0]['filter_name']
        key['filter_sampling_rate'] = filter[0]['filter_sampling_rate']

        filter_coeff = filter[0]['filter_coeff']
        if len(filter_coeff) == 0:
            print(
                f'Error in LFP: no filter found with data sampling rate of {sampling_rate}')
            return None
        # get the list of selected LFP Channels from LFPElectrode
        electrode_keys = (LFPSelection.LFPElectrode & key).fetch('KEY')
        electrode_id_list = list(k['electrode_id'] for k in electrode_keys)
        electrode_id_list.sort()

        lfp_file_name = AnalysisNwbfile().create(key['nwb_file_name'])

        lfp_file_abspath = AnalysisNwbfile().get_abs_path(lfp_file_name)
        lfp_object_id, timestamp_interval = FirFilter().filter_data_nwb(lfp_file_abspath, rawdata,
                                                                        filter_coeff, valid_times,
                                                                        electrode_id_list, decimation)

        # now that the LFP is filtered and in the file, add the file to the AnalysisNwbfile table
        AnalysisNwbfile().add(key['nwb_file_name'], lfp_file_name)

        key['analysis_file_name'] = lfp_file_name
        key['lfp_object_id'] = lfp_object_id
        key['lfp_sampling_rate'] = sampling_rate // decimation

        # finally, we need to censor the valid times to account for the downsampling
        lfp_valid_times = interval_list_censor(valid_times, timestamp_interval)
        # add an interval list for the LFP valid times, skipping duplicates
        key['interval_list_name'] = 'lfp valid times'
        IntervalList.insert1({'nwb_file_name': key['nwb_file_name'],
                              'interval_list_name': key['interval_list_name'],
                              'valid_times': lfp_valid_times}, replace=True)
        self.insert1(key)

    def nwb_object(self, key):
        # return the NWB object in the raw NWB file
        lfp_file_name = (LFP() & {'nwb_file_name': key['nwb_file_name']}).fetch1(
            'analysis_file_name')
        lfp_file_abspath = AnalysisNwbfile().get_abs_path(lfp_file_name)
        lfp_nwbf = get_nwb_file(lfp_file_abspath)
        # get the object id
        nwb_object_id = (self & {'analysis_file_name': lfp_file_name}).fetch1(
            'lfp_object_id')
        return lfp_nwbf.objects[nwb_object_id]

    def fetch_nwb(self, *attrs, **kwargs):
        return fetch_nwb(self, (AnalysisNwbfile, 'analysis_file_abs_path'), *attrs, **kwargs)


@schema
class LFPBandSelection(dj.Manual):
    definition = """
    -> LFP
    -> FirFilter                   # the filter to use for the data
    -> IntervalList.proj(target_interval_list_name='interval_list_name')  # the original set of times to be filtered
    lfp_band_sampling_rate: int    # the sampling rate for this band
    ---
    min_interval_len = 1: float  # the minimum length of a valid interval to filter
    """

    class LFPBandElectrode(dj.Part):
        definition = """
        -> LFPBandSelection
        -> LFPSelection.LFPElectrode  # the LFP electrode to be filtered
        reference_elect_id = -1: int  # the reference electrode to use; -1 for no reference
        ---
        """

    def set_lfp_band_electrodes(self, nwb_file_name, electrode_list, filter_name, interval_list_name,
                                reference_electrode_list, lfp_band_sampling_rate):
        '''
        Adds an entry for each electrode in the electrode_list with the specified filter, interval_list, and
        reference electrode.
        Also removes any entries that have the same filter, interval list and reference electrode but are not
        in the electrode_list.
        :param nwb_file_name: string - the name of the nwb file for the desired session
        :param electrode_list: list of LFP electrodes to be filtered
        :param filter_name: the name of the filter (from the FirFilter schema)
        :param interval_name: the name of the interval list (from the IntervalList schema)
        :param reference_electrode_list: A single electrode id corresponding to the reference to use for all
        electrodes or a list with one element per entry in the electrode_list
        :param lfp_band_sampling_rate: The output sampling rate to be used for the filtered data; must be an
        integer divisor of the LFP sampling rate
        :return: none
        '''
        # Error checks on parameters
        # electrode_list
        query = (LFPSelection().LFPElectrode() & {'nwb_file_name': nwb_file_name})
        available_electrodes = query.fetch('electrode_id')
        if not np.all(np.isin(electrode_list, available_electrodes)):
            raise ValueError(
                'All elements in electrode_list must be valid electrode_ids in the LFPSelection table')
        # sampling rate
        lfp_sampling_rate = (LFP() & {'nwb_file_name': nwb_file_name}).fetch1(
            'lfp_sampling_rate')
        decimation = lfp_sampling_rate // lfp_band_sampling_rate
        if lfp_sampling_rate // decimation != lfp_band_sampling_rate:
            raise ValueError(f'lfp_band_sampling rate {lfp_band_sampling_rate} is not an integer divisor of lfp '
                             f'samping rate {lfp_sampling_rate}')
        # filter
        query = (FirFilter() & {'filter_name': filter_name, 'filter_sampling_rate': lfp_sampling_rate})
        if not query:
            raise ValueError(f'filter {filter_name}, sampling rate {lfp_sampling_rate} is not in the FirFilter table')
        # interval_list
        query = (IntervalList() & {'nwb_file_name': nwb_file_name, 'interval_name': interval_list_name})
        if not query:
            raise ValueError(f'interval list {interval_list_name} is not in the IntervalList table; the list must be '
                             'added before this function is called')
        # reference_electrode_list
        if len(reference_electrode_list) != 1 and len(reference_electrode_list) != len(electrode_list):
            raise ValueError(
                'reference_electrode_list must contain either 1 or len(electrode_list) elements')
        # add a -1 element to the list to allow for the no reference option
        available_electrodes = np.append(available_electrodes, [-1])
        if not np.all(np.isin(reference_electrode_list, available_electrodes)):
            raise ValueError('All elements in reference_electrode_list must be valid electrode_ids in the LFPSelection '
                             'table')

        # make a list of all the references
        ref_list = np.zeros((len(electrode_list),))
        ref_list[:] = reference_electrode_list

        key = dict()
        key['nwb_file_name'] = nwb_file_name
        key['filter_name'] = filter_name
        key['filter_sampling_rate'] = lfp_sampling_rate
        key['target_interval_list_name'] = interval_list_name
        key['lfp_band_sampling_rate'] = lfp_sampling_rate // decimation
        # insert an entry into the main LFPBandSelectionTable
        self.insert1(key, skip_duplicates=True)

        # get all of the current entries and delete any that are not in the list
        elect_id, ref_id = (self.LFPBandElectrode() & key).fetch(
            'electrode_id', 'reference_elect_id')
        for e, r in zip(elect_id, ref_id):
            if not len(np.where((electrode_list == e) & (ref_list == r))[0]):
                key['electrode_id'] = e
                key['reference_elect_id'] = r
                (self.LFPBandElectrode() & key).delete()

        # iterate through all of the new elements and add them
        for e, r in zip(electrode_list, ref_list):
            key['electrode_id'] = e
            query = Electrode & {'nwb_file_name': nwb_file_name, 'electrode_id': e}
            # key['electrode_group_name'] = query.fetch1('electrode_group_name')
            key['reference_elect_id'] = r
            self.LFPBandElectrode().insert1(key, skip_duplicates=True)


@schema
class LFPBand(dj.Computed):
    definition = """
    -> LFPBandSelection
    ---
    -> AnalysisNwbfile
    -> IntervalList
    filtered_data_object_id: varchar(40)  # the NWB object ID for loading this object from the file
    """

    def make(self, key):
        # get the NWB object with the lfp data; FIX: change to fetch with additional infrastructure
        lfp_object = (LFP() & {'nwb_file_name': key['nwb_file_name']}).fetch_nwb()[
            0]['lfp']

        # get the electrodes to be filtered and their references
        lfp_band_elect_id, lfp_band_ref_id = (LFPBandSelection().LFPBandElectrode() & key).fetch('electrode_id', 'reference_elect_id')

        # sort the electrodes to make sure they are in ascending order
        lfp_band_elect_id = np.asarray(lfp_band_elect_id)
        lfp_band_ref_id = np.asarray(lfp_band_ref_id)
        lfp_sort_order = np.argsort(lfp_band_elect_id)
        lfp_band_elect_id = lfp_band_elect_id[lfp_sort_order]
        lfp_band_ref_id = lfp_band_ref_id[lfp_sort_order]

        lfp_sampling_rate = (LFP() & {'nwb_file_name': key['nwb_file_name']}).fetch1(
            'lfp_sampling_rate')
        interval_list_name, lfp_band_sampling_rate = (LFPBandSelection() & key).fetch1('target_interval_list_name',
                                                                                       'lfp_band_sampling_rate')
        valid_times = (IntervalList() & {'nwb_file_name': key['nwb_file_name'],
                       'interval_list_name': interval_list_name}).fetch1('valid_times')
        # the valid_times for this interval may be slightly beyond the valid times for the lfp itself,
        # so we have to intersect the two
        lfp_interval_list = (LFP() & {'nwb_file_name': key['nwb_file_name']}).fetch1('interval_list_name')
        lfp_valid_times = (IntervalList() & {'nwb_file_name': key['nwb_file_name'],
                                             'interval_list_name': lfp_interval_list}).fetch1('valid_times')
        min_length = (LFPBandSelection & key).fetch1('min_interval_len')
        lfp_band_valid_times = interval_list_intersect(valid_times, lfp_valid_times, min_length=min_length)

        filter_name, filter_sampling_rate, lfp_band_sampling_rate = (LFPBandSelection() & key).fetch1(
            'filter_name', 'filter_sampling_rate', 'lfp_band_sampling_rate')

        decimation = int(lfp_sampling_rate) // lfp_band_sampling_rate

        # load in the timestamps
        timestamps = np.asarray(lfp_object.timestamps)
        # get the indices of the first timestamp and the last timestamp that are within the valid times
        included_indices = interval_list_contains_ind(lfp_band_valid_times, timestamps)
        # pad the indices by 1 on each side to avoid message in filter_data
        if included_indices[0] > 0:
            included_indices[0] -= 1
        if included_indices[-1] != len(timestamps) - 1:
            included_indices[-1] += 1

        timestamps = timestamps[included_indices[0]:included_indices[-1]]

        # load all the data to speed filtering
        lfp_data = np.asarray(lfp_object.data[included_indices[0]:included_indices[-1],:],
                              dtype=type(lfp_object.data[0][0]))

        # get the indices of the electrodes to be filtered and the references
        lfp_band_elect_index = get_electrode_indices(
            lfp_object, lfp_band_elect_id)
        lfp_band_ref_index = get_electrode_indices(lfp_object, lfp_band_ref_id)

        # subtract off the references for the selected channels
        for index, elect_index in enumerate(lfp_band_elect_index):
            if lfp_band_ref_id[index] != -1:
                lfp_data[:, elect_index] = lfp_data[:, elect_index] - \
                    lfp_data[:, lfp_band_ref_index[index]]

        # get the LFP filter that matches the raw data
        filter = (FirFilter() & {'filter_name': filter_name} &
                                {'filter_sampling_rate': filter_sampling_rate}).fetch(as_dict=True)
        if len(filter) == 0:
            raise ValueError(f'Filter {filter_name} and sampling_rate {lfp_band_sampling_rate} does not exit in the '
                             'FirFilter table')

        filter_coeff = filter[0]['filter_coeff']
        if len(filter_coeff) == 0:
            print(
                f'Error in LFPBand: no filter found with data sampling rate of {lfp_band_sampling_rate}')
            return None

        # create the analysis nwb file to store the results.
        lfp_band_file_name = AnalysisNwbfile().create(key['nwb_file_name'])
        lfp_band_file_abspath = AnalysisNwbfile().get_abs_path(lfp_band_file_name)
        # filter the data and write to an the nwb file
        filtered_data, new_timestamps = FirFilter().filter_data(timestamps, lfp_data, filter_coeff,
                                                              lfp_band_valid_times, lfp_band_elect_index, decimation)

        # now that the LFP is filtered, we create an electrical series for it and add it to the file
        with pynwb.NWBHDF5IO(path=lfp_band_file_abspath, mode="a", load_namespaces=True) as io:
            nwbf = io.read()
            # get the indices of the electrodes in the electrode table of the file to get the right values
            elect_index = get_electrode_indices(nwbf, lfp_band_elect_id)
            electrode_table_region = nwbf.create_electrode_table_region(
                elect_index, 'filtered electrode table')
            eseries_name = 'filtered data'
            # TODO: use datatype of data
            es = pynwb.ecephys.ElectricalSeries(name=eseries_name,
                                                data=filtered_data,
                                                electrodes=electrode_table_region,
                                                timestamps=new_timestamps)
            # Add the electrical series to the scratch area
            nwbf.add_scratch(es)
            io.write(nwbf)
            filtered_data_object_id = es.object_id
        #
        # add the file to the AnalysisNwbfile table
        AnalysisNwbfile().add(key['nwb_file_name'], lfp_band_file_name)
        key['analysis_file_name'] = lfp_band_file_name
        key['filtered_data_object_id'] = filtered_data_object_id

        # finally, we need to censor the valid times to account for the downsampling if this is the first time we've
        # downsampled these data
        key['interval_list_name'] = interval_list_name + ' lfp band ' + str(lfp_band_sampling_rate) + 'Hz'
        tmp_valid_times = (IntervalList & {'nwb_file_name': key['nwb_file_name'],
                                           'interval_list_name': key['interval_list_name']}).fetch('valid_times')
        if len(tmp_valid_times) == 0:
            lfp_band_valid_times = interval_list_censor(lfp_band_valid_times, new_timestamps)
            # add an interval list for the LFP valid times
            IntervalList.insert1({'nwb_file_name': key['nwb_file_name'],
                                  'interval_list_name': key['interval_list_name'],
                                  'valid_times': lfp_band_valid_times})
        else:
            # check that the valid times are the same
            assert np.isclose(tmp_valid_times[0], lfp_band_valid_times).all(), \
                'previously saved lfp band times do not match current times'

        self.insert1(key)

    def fetch_nwb(self, *attrs, **kwargs):
        return fetch_nwb(self, (AnalysisNwbfile, 'analysis_file_abs_path'), *attrs, **kwargs)


@schema
class ElectrodeBrainRegion(dj.Manual):
    definition = """
    # Table with brain region of electrodes determined post-experiment e.g. via histological analysis or CT
    -> Electrode
    ---
    -> BrainRegion
    """<|MERGE_RESOLUTION|>--- conflicted
+++ resolved
@@ -194,7 +194,7 @@
             ee = [es.electrodes.table.id[x] for x in es.electrodes.data]
             for electrode in ee:
                 electrode_to_es[electrode] = es.name
-        
+
         electrodes = nwbf.electrodes.to_dataframe()
         for elect_id, elect_data in electrodes.iterrows():
             key['electrode_id'] = elect_id
@@ -265,7 +265,7 @@
                                       "for the Probe ({probe_electrode_rel_z}). Please check that these values are "
                                       "correct. They may be based off of a different zero or mirror images of each "
                                       "other.")
-            
+
             key['raw_object_name'] = electrode_to_es[elect_id]
             key['probe_type'] = probe_type
             key['probe_shank'] = probe_shank
@@ -284,82 +284,7 @@
             key['impedance'] = elect_data.imp
             self.insert1(key, skip_duplicates=True)
 
-<<<<<<< HEAD
-=======
-
-@schema
-class Raw(dj.Imported):
-    definition = """
-    # Raw voltage timeseries data, ElectricalSeries in NWB.
-    -> Session
-    ---
-    -> IntervalList
-    raw_object_id: varchar(40)      # the NWB object ID for loading this object from the file
-    sampling_rate: float            # Sampling rate calculated from data, in Hz
-    comments: varchar(2000)
-    description: varchar(2000)
-    """
-
-    def make(self, key):
-        nwb_file_name = key['nwb_file_name']
-        nwb_file_abspath = Nwbfile.get_abs_path(nwb_file_name)
-        nwbf = get_nwb_file(nwb_file_abspath)
-        raw_interval_name = "raw data valid times"
-        # get the acquisition object
-        try:
-            # TODO this assumes there is a single item in NWBFile.acquisition
-            rawdata = nwbf.get_acquisition()
-            assert isinstance(rawdata, pynwb.ecephys.ElectricalSeries)
-        except (ValueError, AssertionError):
-            warnings.warn(f'Unable to get acquisition object in: {nwb_file_abspath}')
-            return
-        if rawdata.rate is not None:
-            sampling_rate = rawdata.rate
-        else:
-            print('Estimating sampling rate...')
-            # NOTE: Only use first 1e6 timepoints to save time
-            sampling_rate = estimate_sampling_rate(np.asarray(rawdata.timestamps[:int(1e6)]), 1.5)
-            print(f'Estimated sampling rate: {sampling_rate}')
-        key['sampling_rate'] = sampling_rate
-
-        interval_dict = dict()
-        interval_dict['nwb_file_name'] = key['nwb_file_name']
-        interval_dict['interval_list_name'] = raw_interval_name
-        if rawdata.rate is not None:
-            interval_dict['valid_times'] = np.array([[0, len(rawdata.data)/rawdata.rate]])
-        else:
-            # get the list of valid times given the specified sampling rate.
-            interval_dict['valid_times'] = get_valid_intervals(np.asarray(rawdata.timestamps), key['sampling_rate'],
-                                                               1.75, 0)
-        IntervalList().insert1(interval_dict, skip_duplicates=True)
-
-        # now insert each of the electrodes as an individual row, but with the same nwb_object_id
-        key['raw_object_id'] = rawdata.object_id
-        key['sampling_rate'] = sampling_rate
-        print(
-            f'Importing raw data: Sampling rate:\t{key["sampling_rate"]} Hz')
-        print(
-            f'Number of valid intervals:\t{len(interval_dict["valid_times"])}')
-        key['interval_list_name'] = raw_interval_name
-        key['comments'] = rawdata.comments
-        key['description'] = rawdata.description
-        self.insert1(key, skip_duplicates=True)
-
-    def nwb_object(self, key):
-        # TODO return the nwb_object; FIX: this should be replaced with a fetch call. Note that we're using the raw file
-        # so we can modify the other one.
-        nwb_file_name = key['nwb_file_name']
-        nwb_file_abspath = Nwbfile.get_abs_path(nwb_file_name)
-        nwbf = get_nwb_file(nwb_file_abspath)
-        raw_object_id = (self & {'nwb_file_name': key['nwb_file_name']}).fetch1(
-            'raw_object_id')
-        return nwbf.objects[raw_object_id]
-
-    def fetch_nwb(self, *attrs, **kwargs):
-        return fetch_nwb(self, (Nwbfile, 'nwb_file_abs_path'), *attrs, **kwargs)
-
-
->>>>>>> 6d666372
+
 @schema
 class SampleCount(dj.Imported):
     definition = """
