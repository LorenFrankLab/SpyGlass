--- conflicted
+++ resolved
@@ -33,10 +33,6 @@
 from spyglass.spikesorting.spikesorting_merge import (
     SpikeSortingOutput,
 )  # noqa: F401
-<<<<<<< HEAD
-from spyglass.spikesorting.unit_inclusion_merge import UnitInclusionOutput
-=======
->>>>>>> cee4f33b
 from spyglass.utils import SpyglassMixin, logger
 
 schema = dj.schema("decoding_sorted_spikes_v1")
@@ -378,11 +374,7 @@
         if time_slice is None:
             time_slice = slice(-np.inf, np.inf)
 
-<<<<<<< HEAD
         spike_times = self.fetch_spike_data(self.fetch1())
-=======
-        spike_times = self.fetch_spike_data(self.proj())
->>>>>>> cee4f33b
         classifier = self.fetch_model()
 
         new_spike_times = {}
