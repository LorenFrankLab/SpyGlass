"""Pipeline for decoding the animal's mental position and some category of interest
from unclustered spikes and spike waveform features. See [1] for details.

References
----------
[1] Denovellis, E. L. et al. Hippocampal replay of experience at real-world
speeds. eLife 10, e64505 (2021).
"""
import os
import shutil
import uuid
from copy import deepcopy
from pathlib import Path

import datajoint as dj
import matplotlib.pyplot as plt
import numpy as np
import pandas as pd
import pynwb
import spikeinterface as si
import xarray as xr

from spyglass.utils import logger

try:
    from replay_trajectory_classification.classifier import (
        _DEFAULT_CLUSTERLESS_MODEL_KWARGS,
        _DEFAULT_CONTINUOUS_TRANSITIONS,
        _DEFAULT_ENVIRONMENT,
    )
    from replay_trajectory_classification.discrete_state_transitions import (
        DiagonalDiscrete,
    )
    from replay_trajectory_classification.initial_conditions import (
        UniformInitialConditions,
    )
<<<<<<< HEAD
except ImportError as e:
    logger.warning(e)
from ripple_detection import get_multiunit_population_firing_rate
from tqdm.auto import tqdm

from spyglass.common.common_behav import (
    convert_epoch_interval_name_to_position_interval_name,
)
from spyglass.common.common_interval import IntervalList
from spyglass.common.common_nwbfile import AnalysisNwbfile
from spyglass.common.common_position import IntervalPositionInfo
from spyglass.decoding.v0.core import (
    convert_valid_times_to_slice,
    get_valid_ephys_position_times_by_epoch,
)
from spyglass.decoding.v0.dj_decoder_conversion import (
    convert_classes_to_dict,
    restore_classes,
)
from spyglass.spikesorting.spikesorting_curation import (
    CuratedSpikeSorting,
    CuratedSpikeSortingSelection,
    Curation,
)
from spyglass.spikesorting.spikesorting_sorting import (
    SpikeSorting,
    SpikeSortingSelection,
)
from spyglass.utils.dj_mixin import SpyglassMixin

schema = dj.schema("decoding_clusterless")


@schema
class MarkParameters(SpyglassMixin, dj.Manual):
    """Defines the type of spike waveform feature computed for a given spike
    time."""

    definition = """
    mark_param_name : varchar(32) # a name for this set of parameters
    ---
    # the type of mark. Currently only 'amplitude' is supported
    mark_type = 'amplitude':  varchar(40)
    mark_param_dict:    BLOB    # dictionary of parameters for the mark extraction function
    """

    # NOTE: See #630, #664. Excessive key length.

    def insert_default(self):
        """Insert the default parameter set

        Examples
        --------
        {'peak_sign': 'neg', 'threshold' : 100}
        corresponds to negative going waveforms of at least 100 uV size
=======
    from ripple_detection import get_multiunit_population_firing_rate
    from tqdm.auto import tqdm

    from spyglass.common.common_behav import (
        convert_epoch_interval_name_to_position_interval_name,
    )
    from spyglass.common.common_interval import IntervalList
    from spyglass.common.common_nwbfile import AnalysisNwbfile
    from spyglass.common.common_position import IntervalPositionInfo
    from spyglass.decoding.core import (
        convert_valid_times_to_slice,
        get_valid_ephys_position_times_by_epoch,
    )
    from spyglass.decoding.dj_decoder_conversion import (
        convert_classes_to_dict,
        restore_classes,
    )
    from spyglass.spikesorting.spikesorting_curation import (
        CuratedSpikeSorting,
        CuratedSpikeSortingSelection,
        Curation,
    )
    from spyglass.spikesorting.spikesorting_sorting import (
        SpikeSorting,
        SpikeSortingSelection,
    )
    from spyglass.utils.dj_mixin import SpyglassMixin
    from spyglass.settings import waveform_dir

    schema = dj.schema("decoding_clusterless")

    @schema
    class MarkParameters(SpyglassMixin, dj.Manual):
        """Defines the type of spike waveform feature computed for a given spike
        time."""

        definition = """
        mark_param_name : varchar(32) # a name for this set of parameters
        ---
        # the type of mark. Currently only 'amplitude' is supported
        mark_type = 'amplitude':  varchar(40)
        mark_param_dict:    BLOB    # dictionary of parameters for the mark extraction function
>>>>>>> 74a50eb5
        """
        default_dict = {}
        self.insert1(
            {"mark_param_name": "default", "mark_param_dict": default_dict},
            skip_duplicates=True,
        )

    @staticmethod
    def supported_mark_type(mark_type):
        """checks whether the requested mark type is supported.
        Currently only 'amplitude" is supported.

        Parameters
        ----------
        mark_type : str

        """
<<<<<<< HEAD
        supported_types = ["amplitude"]
        if mark_type in supported_types:
            return True
        return False


@schema
class UnitMarkParameters(SpyglassMixin, dj.Manual):
    definition = """
    -> CuratedSpikeSorting
    -> MarkParameters
    """


@schema
class UnitMarks(SpyglassMixin, dj.Computed):
    """For each spike time, compute a spike waveform feature associated with that
    spike. Used for clusterless decoding.
    """

    definition = """
    -> UnitMarkParameters
    ---
    -> AnalysisNwbfile
    marks_object_id: varchar(40) # the NWB object that stores the marks
    """

    def make(self, key):
        # get the list of mark parameters
        mark_param = (MarkParameters & key).fetch1()

        # check that the mark type is supported
        if not MarkParameters().supported_mark_type(mark_param["mark_type"]):
            Warning(
                f'Mark type {mark_param["mark_type"]} not supported; skipping'
=======

        def make(self, key):
            # get the list of mark parameters
            mark_param = (MarkParameters & key).fetch1()

            # check that the mark type is supported
            if not MarkParameters().supported_mark_type(
                mark_param["mark_type"]
            ):
                Warning(
                    f'Mark type {mark_param["mark_type"]} not supported; skipping'
                )
                return

            # retrieve the units from the NWB file
            nwb_units = (CuratedSpikeSorting() & key).fetch_nwb()[0]["units"]

            recording = Curation.get_recording(key)
            if recording.get_num_segments() > 1:
                recording = si.concatenate_recordings([recording])
            sorting = Curation.get_curated_sorting(key)
            waveform_extractor_name = (
                f'{key["nwb_file_name"]}_{str(uuid.uuid4())[0:8]}_'
                f'{key["curation_id"]}_clusterless_waveforms'
            )
            waveform_extractor_path = str(
                Path(waveform_dir)
                / Path(waveform_extractor_name)
            )
            if os.path.exists(waveform_extractor_path):
                shutil.rmtree(waveform_extractor_path)

            WAVEFORM_PARAMS = {
                "ms_before": 0.5,
                "ms_after": 0.5,
                "max_spikes_per_unit": None,
                "n_jobs": 5,
                "total_memory": "5G",
            }
            waveform_extractor = si.extract_waveforms(
                recording=recording,
                sorting=sorting,
                folder=waveform_extractor_path,
                **WAVEFORM_PARAMS,
>>>>>>> 74a50eb5
            )
            return

        # retrieve the units from the NWB file
        nwb_units = (CuratedSpikeSorting() & key).fetch_nwb()[0]["units"]

        recording = Curation.get_recording(key)
        if recording.get_num_segments() > 1:
            recording = si.concatenate_recordings([recording])
        sorting = Curation.get_curated_sorting(key)
        waveform_extractor_name = (
            f'{key["nwb_file_name"]}_{str(uuid.uuid4())[0:8]}_'
            f'{key["curation_id"]}_clusterless_waveforms'
        )
        waveform_extractor_path = str(
            Path(os.environ["SPYGLASS_WAVEFORMS_DIR"])
            / Path(waveform_extractor_name)
        )
        if os.path.exists(waveform_extractor_path):
            shutil.rmtree(waveform_extractor_path)

        WAVEFORM_PARAMS = {
            "ms_before": 0.5,
            "ms_after": 0.5,
            "max_spikes_per_unit": None,
            "n_jobs": 5,
            "total_memory": "5G",
        }
        waveform_extractor = si.extract_waveforms(
            recording=recording,
            sorting=sorting,
            folder=waveform_extractor_path,
            **WAVEFORM_PARAMS,
        )

<<<<<<< HEAD
        if mark_param["mark_type"] == "amplitude":
            sorter = (CuratedSpikeSorting() & key).fetch1("sorter")
            if sorter == "clusterless_thresholder":
                estimate_peak_time = False
            else:
                estimate_peak_time = True

            try:
                peak_sign = mark_param["mark_param_dict"]["peak_sign"]
            except KeyError:
                peak_sign = "neg"

            marks = np.concatenate(
                [
                    UnitMarks._get_peak_amplitude(
                        waveform=waveform_extractor.get_waveforms(unit_id),
                        peak_sign=peak_sign,
                        estimate_peak_time=estimate_peak_time,
                    )
                    for unit_id in nwb_units.index
                ],
                axis=0,
=======
            if mark_param["mark_type"] == "amplitude":
                sorter = (CuratedSpikeSorting() & key).fetch1("sorter")
                if sorter == "clusterless_thresholder":
                    estimate_peak_time = False
                else:
                    estimate_peak_time = True

                peak_sign = mark_param["mark_param_dict"].get("peak_sign")

                marks = np.concatenate(
                    [
                        UnitMarks._get_peak_amplitude(
                            waveform=waveform_extractor.get_waveforms(unit_id),
                            peak_sign=peak_sign,
                            estimate_peak_time=estimate_peak_time,
                        )
                        for unit_id in nwb_units.index
                    ],
                    axis=0,
                )

                timestamps = np.concatenate(
                    np.asarray(nwb_units["spike_times"])
                )
                sorted_timestamp_ind = np.argsort(timestamps)
                marks = marks[sorted_timestamp_ind]
                timestamps = timestamps[sorted_timestamp_ind]

            if "threshold" in mark_param["mark_param_dict"]:
                timestamps, marks = UnitMarks._threshold(
                    timestamps, marks, mark_param["mark_param_dict"]
                )

            # create a new AnalysisNwbfile and a timeseries for the marks and save
            key["analysis_file_name"] = AnalysisNwbfile().create(
                key["nwb_file_name"]
            )
            nwb_object = pynwb.TimeSeries(
                name="marks",
                data=marks,
                unit="uV",
                timestamps=timestamps,
                description="spike features for clusterless decoding",
            )
            key["marks_object_id"] = AnalysisNwbfile().add_nwb_object(
                key["analysis_file_name"], nwb_object
            )
            AnalysisNwbfile().add(
                key["nwb_file_name"], key["analysis_file_name"]
            )
            self.insert1(key)

        def fetch1_dataframe(self):
            """Convenience function for returning the marks in a readable format"""
            return self.fetch_dataframe()[0]

        def fetch_dataframe(self):
            return [
                self._convert_to_dataframe(data) for data in self.fetch_nwb()
            ]

        @staticmethod
        def _convert_to_dataframe(nwb_data):
            n_marks = nwb_data["marks"].data.shape[1]
            columns = [f"amplitude_{ind:04d}" for ind in range(n_marks)]
            return pd.DataFrame(
                nwb_data["marks"].data,
                index=pd.Index(nwb_data["marks"].timestamps, name="time"),
                columns=columns,
>>>>>>> 74a50eb5
            )

            timestamps = np.concatenate(np.asarray(nwb_units["spike_times"]))
            sorted_timestamp_ind = np.argsort(timestamps)
            marks = marks[sorted_timestamp_ind]
            timestamps = timestamps[sorted_timestamp_ind]

        if "threshold" in mark_param["mark_param_dict"]:
            timestamps, marks = UnitMarks._threshold(
                timestamps, marks, mark_param["mark_param_dict"]
            )

        # create a new AnalysisNwbfile and a timeseries for the marks and save
        key["analysis_file_name"] = AnalysisNwbfile().create(
            key["nwb_file_name"]
        )
        nwb_object = pynwb.TimeSeries(
            name="marks",
            data=marks,
            unit="uV",
            timestamps=timestamps,
            description="spike features for clusterless decoding",
        )
        key["marks_object_id"] = AnalysisNwbfile().add_nwb_object(
            key["analysis_file_name"], nwb_object
        )
        AnalysisNwbfile().add(key["nwb_file_name"], key["analysis_file_name"])
        self.insert1(key)

    def fetch1_dataframe(self):
        """Convenience function for returning the marks in a readable format"""
        return self.fetch_dataframe()[0]

    def fetch_dataframe(self):
        return [self._convert_to_dataframe(data) for data in self.fetch_nwb()]

    @staticmethod
    def _convert_to_dataframe(nwb_data):
        n_marks = nwb_data["marks"].data.shape[1]
        columns = [f"amplitude_{ind:04d}" for ind in range(n_marks)]
        return pd.DataFrame(
            nwb_data["marks"].data,
            index=pd.Index(nwb_data["marks"].timestamps, name="time"),
            columns=columns,
        )

    @staticmethod
    def _get_peak_amplitude(
        waveform, peak_sign="neg", estimate_peak_time=False
    ):
        """Returns the amplitudes of all channels at the time of the peak
        amplitude across channels.

        Parameters
        ----------
        waveform : array-like, shape (n_spikes, n_time, n_channels)
        peak_sign : ('pos', 'neg', 'both'), optional
            Direction of the peak in the waveform
        estimate_peak_time : bool, optional
            Find the peak times for each spike because some spikesorters do not
            align the spike time (at index n_time // 2) to the peak

        Returns
        -------
        peak_amplitudes : array-like, shape (n_spikes, n_channels)

        """
        if estimate_peak_time:
            if peak_sign == "neg":
                peak_inds = np.argmin(np.min(waveform, axis=2), axis=1)
            elif peak_sign == "pos":
                peak_inds = np.argmax(np.max(waveform, axis=2), axis=1)
            elif peak_sign == "both":
                peak_inds = np.argmax(np.max(np.abs(waveform), axis=2), axis=1)

            # Get mode of peaks to find the peak time
            values, counts = np.unique(peak_inds, return_counts=True)
            spike_peak_ind = values[counts.argmax()]
        else:
            spike_peak_ind = waveform.shape[1] // 2

        return waveform[:, spike_peak_ind]

    @staticmethod
    def _threshold(timestamps, marks, mark_param_dict):
        """Filter the marks by an amplitude threshold

        Parameters
        ----------
        timestamps : array-like, shape (n_time,)
        marks : array-like, shape (n_time, n_channels)
        mark_param_dict : dict

        Returns
        -------
        filtered_timestamps : array-like, shape (n_filtered_time,)
        filtered_marks : array-like, shape (n_filtered_time, n_channels)

        """
        if mark_param_dict["peak_sign"] == "neg":
            include = np.min(marks, axis=1) <= -1 * mark_param_dict["threshold"]
        elif mark_param_dict["peak_sign"] == "pos":
            include = np.max(marks, axis=1) >= mark_param_dict["threshold"]
        elif mark_param_dict["peak_sign"] == "both":
            include = (
                np.max(np.abs(marks), axis=1) >= mark_param_dict["threshold"]
            )
        return timestamps[include], marks[include]


@schema
class UnitMarksIndicatorSelection(SpyglassMixin, dj.Lookup):
    """Bins the spike times and associated spike waveform features for a given
    time interval into regular time bins determined by the sampling rate."""

    definition = """
    -> UnitMarks
    -> IntervalList
    sampling_rate=500 : float
    ---
    """


@schema
class UnitMarksIndicator(SpyglassMixin, dj.Computed):
    """Bins the spike times and associated spike waveform features into regular
    time bins according to the sampling rate. Features that fall into the same
    time bin are averaged.
    """

    definition = """
    -> UnitMarks
    -> UnitMarksIndicatorSelection
    ---
    -> AnalysisNwbfile
    marks_indicator_object_id: varchar(40)
    """

    def make(self, key):
        # TODO: intersection of sort interval and interval list
        interval_times = (IntervalList & key).fetch1("valid_times")

        sampling_rate = (UnitMarksIndicatorSelection & key).fetch(
            "sampling_rate"
        )

        marks_df = (UnitMarks & key).fetch1_dataframe()

        time = self.get_time_bins_from_interval(interval_times, sampling_rate)

        # Bin marks into time bins. No spike bins will have NaN
        marks_df = marks_df.loc[time.min() : time.max()]
        time_index = np.digitize(marks_df.index, time[1:-1])
        marks_indicator_df = (
            marks_df.groupby(time[time_index])
            .mean()
            .reindex(index=pd.Index(time, name="time"))
        )

        # Insert into analysis nwb file
        nwb_analysis_file = AnalysisNwbfile()
        key["analysis_file_name"] = nwb_analysis_file.create(
            key["nwb_file_name"]
        )

        key["marks_indicator_object_id"] = nwb_analysis_file.add_nwb_object(
            analysis_file_name=key["analysis_file_name"],
            nwb_object=marks_indicator_df.reset_index(),
        )

        nwb_analysis_file.add(
            nwb_file_name=key["nwb_file_name"],
            analysis_file_name=key["analysis_file_name"],
        )

        self.insert1(key)

    @staticmethod
    def get_time_bins_from_interval(interval_times, sampling_rate):
        """Picks the superset of the interval"""
        start_time, end_time = interval_times[0][0], interval_times[-1][-1]
        n_samples = int(np.ceil((end_time - start_time) * sampling_rate)) + 1

        return np.linspace(start_time, end_time, n_samples)

    @staticmethod
    def plot_all_marks(
        marks_indicators: xr.DataArray, plot_size=5, s=10, plot_limit=None
    ):
        """Plots 2D slices of each of the spike features against each other
        for all electrodes.

        Parameters
        ----------
        marks_indicators : xr.DataArray, shape (n_time, n_electrodes, n_features)
            Spike times and associated spike waveform features binned into
        plot_size : int, optional
            Default 5. Matplotlib figure size for each mark.
        s : int, optional
            Default 10. Marker size
        plot_limit : int, optional
            Default None. Limits to first N electrodes.
        """
        if not plot_limit:
            plot_limit = len(marks_indicators.electrodes)

        for electrode_ind in marks_indicators.electrodes[:plot_limit]:
            marks = (
                marks_indicators.sel(electrodes=electrode_ind)
                .dropna("time", how="all")
                .dropna("marks")
            )
            n_features = len(marks.marks)
            fig, axes = plt.subplots(
                n_features,
                n_features,
                constrained_layout=True,
                sharex=True,
                sharey=True,
                figsize=(plot_size * n_features, plot_size * n_features),
            )
            for ax_ind1, feature1 in enumerate(marks.marks):
                for ax_ind2, feature2 in enumerate(marks.marks):
                    try:
                        axes[ax_ind1, ax_ind2].scatter(
                            marks.sel(marks=feature1),
                            marks.sel(marks=feature2),
                            s=s,
                        )
                    except TypeError:
                        axes.scatter(
                            marks.sel(marks=feature1),
                            marks.sel(marks=feature2),
                            s=s,
                        )

    def fetch1_dataframe(self):
        return self.fetch_dataframe()[0]

    def fetch_dataframe(self):
        return [
            data["marks_indicator"].set_index("time")
            for data in self.fetch_nwb()
        ]

    def fetch_xarray(self):
        # sort_group_electrodes = (
        #     SortGroup.SortGroupElectrode() &
        #     pd.DataFrame(self).to_dict('records'))
        # brain_region = (sort_group_electrodes * Electrode *
        #                 BrainRegion).fetch('region_name')

        marks_indicators = (
            xr.concat(
                [
                    df.to_xarray().to_array("marks")
                    for df in self.fetch_dataframe()
                ],
                dim="electrodes",
            )
            .transpose("time", "marks", "electrodes")
            .assign_coords({"electrodes": self.fetch("sort_group_id")})
            .sortby(["electrodes", "marks"])
        )

        # hacky way to keep the marks in order
        def reformat_name(name):
            mark_type, number = name.split("_")
            return f"{mark_type}_{int(number):04d}"

        new_mark_names = [
            reformat_name(name) for name in marks_indicators.marks.values
        ]

        return marks_indicators.assign_coords({"marks": new_mark_names}).sortby(
            ["electrodes", "marks"]
        )


def make_default_decoding_parameters_cpu():
    classifier_parameters = dict(
        environments=[_DEFAULT_ENVIRONMENT],
        observation_models=None,
        continuous_transition_types=_DEFAULT_CONTINUOUS_TRANSITIONS,
        discrete_transition_type=DiagonalDiscrete(0.98),
        initial_conditions_type=UniformInitialConditions(),
        infer_track_interior=True,
        clusterless_algorithm="multiunit_likelihood_integer",
        clusterless_algorithm_params=_DEFAULT_CLUSTERLESS_MODEL_KWARGS,
    )

    predict_parameters = {
        "is_compute_acausal": True,
        "use_gpu": False,
        "state_names": ["Continuous", "Fragmented"],
    }
    fit_parameters = dict()

    return classifier_parameters, fit_parameters, predict_parameters


def make_default_decoding_parameters_gpu():
    classifier_parameters = dict(
        environments=[_DEFAULT_ENVIRONMENT],
        observation_models=None,
        continuous_transition_types=_DEFAULT_CONTINUOUS_TRANSITIONS,
        discrete_transition_type=DiagonalDiscrete(0.98),
        initial_conditions_type=UniformInitialConditions(),
        infer_track_interior=True,
        clusterless_algorithm="multiunit_likelihood_integer_gpu",
        clusterless_algorithm_params={
            "mark_std": 24.0,
            "position_std": 6.0,
        },
    )

    predict_parameters = {
        "is_compute_acausal": True,
        "use_gpu": True,
        "state_names": ["Continuous", "Fragmented"],
    }

    fit_parameters = dict()

    return classifier_parameters, fit_parameters, predict_parameters


@schema
class ClusterlessClassifierParameters(SpyglassMixin, dj.Manual):
    """Decodes the animal's mental position and some category of interest
    from unclustered spikes and spike waveform features
    """

    definition = """
    classifier_param_name : varchar(80) # a name for this set of parameters
    ---
    classifier_params :   BLOB    # initialization parameters
    fit_params :          BLOB    # fit parameters
    predict_params :      BLOB    # prediction parameters
    """

    def insert_default(self):
        (
            classifier_parameters,
            fit_parameters,
            predict_parameters,
        ) = make_default_decoding_parameters_cpu()
        self.insert1(
            {
                "classifier_param_name": "default_decoding_cpu",
                "classifier_params": classifier_parameters,
                "fit_params": fit_parameters,
                "predict_params": predict_parameters,
            },
            skip_duplicates=True,
        )

        (
            classifier_parameters,
            fit_parameters,
            predict_parameters,
        ) = make_default_decoding_parameters_gpu()
        self.insert1(
            {
                "classifier_param_name": "default_decoding_gpu",
                "classifier_params": classifier_parameters,
                "fit_params": fit_parameters,
                "predict_params": predict_parameters,
            },
            skip_duplicates=True,
        )

    def insert1(self, key, **kwargs):
        super().insert1(convert_classes_to_dict(key), **kwargs)

    def fetch1(self, *args, **kwargs):
        return restore_classes(super().fetch1(*args, **kwargs))


@schema
class MultiunitFiringRate(SpyglassMixin, dj.Computed):
    """Computes the population multiunit firing rate from the spikes in
    MarksIndicator."""

    definition = """
    -> UnitMarksIndicator
    ---
    -> AnalysisNwbfile
    multiunit_firing_rate_object_id: varchar(40)
    """

    def make(self, key):
        marks = (UnitMarksIndicator & key).fetch_xarray()
        multiunit_spikes = (np.any(~np.isnan(marks.values), axis=1)).astype(
            float
        )
        multiunit_firing_rate = pd.DataFrame(
            get_multiunit_population_firing_rate(
                multiunit_spikes, key["sampling_rate"]
            ),
            index=marks.time,
            columns=["firing_rate"],
        )

        # Insert into analysis nwb file
        nwb_analysis_file = AnalysisNwbfile()
        key["analysis_file_name"] = nwb_analysis_file.create(
            key["nwb_file_name"]
        )

        key[
            "multiunit_firing_rate_object_id"
        ] = nwb_analysis_file.add_nwb_object(
            analysis_file_name=key["analysis_file_name"],
            nwb_object=multiunit_firing_rate.reset_index(),
        )

        nwb_analysis_file.add(
            nwb_file_name=key["nwb_file_name"],
            analysis_file_name=key["analysis_file_name"],
        )

        self.insert1(key)

    def fetch1_dataframe(self):
        return self.fetch_dataframe()[0]

    def fetch_dataframe(self):
        return [
            data["multiunit_firing_rate"].set_index("time")
            for data in self.fetch_nwb()
        ]


@schema
class MultiunitHighSynchronyEventsParameters(SpyglassMixin, dj.Manual):
    """Parameters for extracting times of high mulitunit activity during immobility."""

    definition = """
    param_name : varchar(80) # a name for this set of parameters
    ---
    minimum_duration = 0.015 :  float # minimum duration of event (in seconds)
    zscore_threshold = 2.0 : float    # threshold event must cross to be considered (in std. dev.)
    close_event_threshold = 0.0 :  float # events closer than this will be excluded (in seconds)
    """

    def insert_default(self):
        self.insert1(
            {
                "param_name": "default",
                "minimum_duration": 0.015,
                "zscore_threshold": 2.0,
                "close_event_threshold": 0.0,
            },
            skip_duplicates=True,
        )


def get_decoding_data_for_epoch(
    nwb_file_name: str,
    interval_list_name: str,
    position_info_param_name: str = "default_decoding",
    additional_mark_keys: dict = {},
) -> tuple[pd.DataFrame, xr.DataArray, list[slice]]:
    """Collects necessary data for decoding.

    Parameters
    ----------
    nwb_file_name : str
    interval_list_name : str
    position_info_param_name : str, optional
    additional_mark_keys : dict, optional

    Returns
    -------
    position_info : pd.DataFrame, shape (n_time, n_columns)
    marks : xr.DataArray, shape (n_time, n_marks, n_electrodes)
    valid_slices : list[slice]

    """

    valid_ephys_position_times_by_epoch = (
        get_valid_ephys_position_times_by_epoch(nwb_file_name)
    )
    valid_ephys_position_times = valid_ephys_position_times_by_epoch[
        interval_list_name
    ]
    valid_slices = convert_valid_times_to_slice(valid_ephys_position_times)
    position_interval_name = (
        convert_epoch_interval_name_to_position_interval_name(
            {
                "nwb_file_name": nwb_file_name,
                "interval_list_name": interval_list_name,
            }
        )
    )

    position_info = (
        IntervalPositionInfo()
        & {
            "nwb_file_name": nwb_file_name,
            "interval_list_name": position_interval_name,
            "position_info_param_name": position_info_param_name,
        }
    ).fetch1_dataframe()

    position_info = pd.concat(
        [position_info.loc[times] for times in valid_slices]
    )

    marks = (
        (
            UnitMarksIndicator()
            & {
                "nwb_file_name": nwb_file_name,
                "interval_list_name": position_interval_name,
                **additional_mark_keys,
            }
        )
    ).fetch_xarray()

    marks = xr.concat(
        [marks.sel(time=times) for times in valid_slices], dim="time"
    )

    return position_info, marks, valid_slices


def get_data_for_multiple_epochs(
    nwb_file_name: str,
    epoch_names: list[str],
    position_info_param_name="default_decoding",
    additional_mark_keys: dict = {},
) -> tuple[pd.DataFrame, xr.DataArray, dict[str, list[slice]], np.ndarray]:
    """Collects necessary data for decoding multiple environments

    Parameters
    ----------
    nwb_file_name : str
    epoch_names : list[str]
    position_info_param_name : str, optional
    additional_mark_keys : dict, optional

    Returns
    -------
    position_info : pd.DataFrame, shape (n_time, n_columns)
    marks : xr.DataArray, shape (n_time, n_marks, n_electrodes)
    valid_slices : dict[str, list[slice]]
    environment_labels : np.ndarray, shape (n_time,)

    """
    data = []
    environment_labels = []

    for epoch in epoch_names:
        data.append(
            get_decoding_data_for_epoch(
                nwb_file_name,
                epoch,
                position_info_param_name=position_info_param_name,
                additional_mark_keys=additional_mark_keys,
            )
        )
        n_time = data[-1][0].shape[0]
        environment_labels.append([epoch] * n_time)

    environment_labels = np.concatenate(environment_labels, axis=0)
    position_info, marks, valid_slices = list(zip(*data))
    position_info = pd.concat(position_info, axis=0)
    marks = xr.concat(marks, dim="time")
    valid_slices = {
        epoch: valid_slice
        for epoch, valid_slice in zip(epoch_names, valid_slices)
    }

    assert position_info.shape[0] == marks.shape[0]

    return position_info, marks, valid_slices, environment_labels


def populate_mark_indicators(
    spikesorting_selection_keys: dict,
    mark_param_name: str = "default",
    position_info_param_name: str = "default_decoding",
):
    """Populate mark indicators for all units in the given spike sorting selection.

    This function is a way to do several pipeline steps at once. It will:
    1. Populate the SpikeSortingSelection table
    2. Populate the SpikeSorting table
    3. Populate the Curation table
    4. Populate the CuratedSpikeSortingSelection table
    5. Populate UnitMarks
    6. Compute UnitMarksIndicator for each position epoch

    Parameters
    ----------
    spikesorting_selection_keys : dict
    mark_param_name : str, optional
    position_info_param_name : str, optional
    """
    spikesorting_selection_keys = deepcopy(spikesorting_selection_keys)
    # Populate spike sorting
    SpikeSortingSelection().insert(
        spikesorting_selection_keys,
        skip_duplicates=True,
    )
    SpikeSorting.populate(spikesorting_selection_keys)

    # Skip any curation
    curation_keys = [
        Curation.insert_curation(key) for key in spikesorting_selection_keys
    ]

    CuratedSpikeSortingSelection().insert(curation_keys, skip_duplicates=True)
    CuratedSpikeSorting.populate(CuratedSpikeSortingSelection() & curation_keys)

    # Populate marks
    mark_parameters_keys = pd.DataFrame(CuratedSpikeSorting & curation_keys)
    mark_parameters_keys["mark_param_name"] = mark_param_name
    mark_parameters_keys = mark_parameters_keys.loc[
        :, UnitMarkParameters.primary_key
    ].to_dict("records")
    UnitMarkParameters().insert(mark_parameters_keys, skip_duplicates=True)
    UnitMarks.populate(UnitMarkParameters & mark_parameters_keys)

    # Compute mark indicators for each position epoch
    nwb_file_name = spikesorting_selection_keys[0]["nwb_file_name"]
    position_interval_names = (
        IntervalPositionInfo()
        & {
            "nwb_file_name": nwb_file_name,
            "position_info_param_name": position_info_param_name,
        }
    ).fetch("interval_list_name")

    for interval_name in tqdm(position_interval_names):
        position_interval = IntervalList & {
            "nwb_file_name": nwb_file_name,
            "interval_list_name": interval_name,
        }

        marks_selection = (UnitMarks & mark_parameters_keys) * position_interval
        marks_selection = (
            pd.DataFrame(marks_selection)
            .loc[:, marks_selection.primary_key]
            .to_dict("records")
        )
        UnitMarksIndicatorSelection.insert(
            marks_selection, skip_duplicates=True
        )
        UnitMarksIndicator.populate(marks_selection)<|MERGE_RESOLUTION|>--- conflicted
+++ resolved
@@ -20,6 +20,7 @@
 import spikeinterface as si
 import xarray as xr
 
+from spyglass.settings import waveform_dir
 from spyglass.utils import logger
 
 try:
@@ -34,7 +35,6 @@
     from replay_trajectory_classification.initial_conditions import (
         UniformInitialConditions,
     )
-<<<<<<< HEAD
 except ImportError as e:
     logger.warning(e)
 from ripple_detection import get_multiunit_population_firing_rate
@@ -90,50 +90,6 @@
         --------
         {'peak_sign': 'neg', 'threshold' : 100}
         corresponds to negative going waveforms of at least 100 uV size
-=======
-    from ripple_detection import get_multiunit_population_firing_rate
-    from tqdm.auto import tqdm
-
-    from spyglass.common.common_behav import (
-        convert_epoch_interval_name_to_position_interval_name,
-    )
-    from spyglass.common.common_interval import IntervalList
-    from spyglass.common.common_nwbfile import AnalysisNwbfile
-    from spyglass.common.common_position import IntervalPositionInfo
-    from spyglass.decoding.core import (
-        convert_valid_times_to_slice,
-        get_valid_ephys_position_times_by_epoch,
-    )
-    from spyglass.decoding.dj_decoder_conversion import (
-        convert_classes_to_dict,
-        restore_classes,
-    )
-    from spyglass.spikesorting.spikesorting_curation import (
-        CuratedSpikeSorting,
-        CuratedSpikeSortingSelection,
-        Curation,
-    )
-    from spyglass.spikesorting.spikesorting_sorting import (
-        SpikeSorting,
-        SpikeSortingSelection,
-    )
-    from spyglass.utils.dj_mixin import SpyglassMixin
-    from spyglass.settings import waveform_dir
-
-    schema = dj.schema("decoding_clusterless")
-
-    @schema
-    class MarkParameters(SpyglassMixin, dj.Manual):
-        """Defines the type of spike waveform feature computed for a given spike
-        time."""
-
-        definition = """
-        mark_param_name : varchar(32) # a name for this set of parameters
-        ---
-        # the type of mark. Currently only 'amplitude' is supported
-        mark_type = 'amplitude':  varchar(40)
-        mark_param_dict:    BLOB    # dictionary of parameters for the mark extraction function
->>>>>>> 74a50eb5
         """
         default_dict = {}
         self.insert1(
@@ -151,7 +107,6 @@
         mark_type : str
 
         """
-<<<<<<< HEAD
         supported_types = ["amplitude"]
         if mark_type in supported_types:
             return True
@@ -187,52 +142,6 @@
         if not MarkParameters().supported_mark_type(mark_param["mark_type"]):
             Warning(
                 f'Mark type {mark_param["mark_type"]} not supported; skipping'
-=======
-
-        def make(self, key):
-            # get the list of mark parameters
-            mark_param = (MarkParameters & key).fetch1()
-
-            # check that the mark type is supported
-            if not MarkParameters().supported_mark_type(
-                mark_param["mark_type"]
-            ):
-                Warning(
-                    f'Mark type {mark_param["mark_type"]} not supported; skipping'
-                )
-                return
-
-            # retrieve the units from the NWB file
-            nwb_units = (CuratedSpikeSorting() & key).fetch_nwb()[0]["units"]
-
-            recording = Curation.get_recording(key)
-            if recording.get_num_segments() > 1:
-                recording = si.concatenate_recordings([recording])
-            sorting = Curation.get_curated_sorting(key)
-            waveform_extractor_name = (
-                f'{key["nwb_file_name"]}_{str(uuid.uuid4())[0:8]}_'
-                f'{key["curation_id"]}_clusterless_waveforms'
-            )
-            waveform_extractor_path = str(
-                Path(waveform_dir)
-                / Path(waveform_extractor_name)
-            )
-            if os.path.exists(waveform_extractor_path):
-                shutil.rmtree(waveform_extractor_path)
-
-            WAVEFORM_PARAMS = {
-                "ms_before": 0.5,
-                "ms_after": 0.5,
-                "max_spikes_per_unit": None,
-                "n_jobs": 5,
-                "total_memory": "5G",
-            }
-            waveform_extractor = si.extract_waveforms(
-                recording=recording,
-                sorting=sorting,
-                folder=waveform_extractor_path,
-                **WAVEFORM_PARAMS,
->>>>>>> 74a50eb5
             )
             return
 
@@ -248,8 +157,7 @@
             f'{key["curation_id"]}_clusterless_waveforms'
         )
         waveform_extractor_path = str(
-            Path(os.environ["SPYGLASS_WAVEFORMS_DIR"])
-            / Path(waveform_extractor_name)
+            Path(waveform_dir) / Path(waveform_extractor_name)
         )
         if os.path.exists(waveform_extractor_path):
             shutil.rmtree(waveform_extractor_path)
@@ -268,7 +176,6 @@
             **WAVEFORM_PARAMS,
         )
 
-<<<<<<< HEAD
         if mark_param["mark_type"] == "amplitude":
             sorter = (CuratedSpikeSorting() & key).fetch1("sorter")
             if sorter == "clusterless_thresholder":
@@ -276,10 +183,7 @@
             else:
                 estimate_peak_time = True
 
-            try:
-                peak_sign = mark_param["mark_param_dict"]["peak_sign"]
-            except KeyError:
-                peak_sign = "neg"
+            peak_sign = mark_param["mark_param_dict"].get("peak_sign")
 
             marks = np.concatenate(
                 [
@@ -291,77 +195,6 @@
                     for unit_id in nwb_units.index
                 ],
                 axis=0,
-=======
-            if mark_param["mark_type"] == "amplitude":
-                sorter = (CuratedSpikeSorting() & key).fetch1("sorter")
-                if sorter == "clusterless_thresholder":
-                    estimate_peak_time = False
-                else:
-                    estimate_peak_time = True
-
-                peak_sign = mark_param["mark_param_dict"].get("peak_sign")
-
-                marks = np.concatenate(
-                    [
-                        UnitMarks._get_peak_amplitude(
-                            waveform=waveform_extractor.get_waveforms(unit_id),
-                            peak_sign=peak_sign,
-                            estimate_peak_time=estimate_peak_time,
-                        )
-                        for unit_id in nwb_units.index
-                    ],
-                    axis=0,
-                )
-
-                timestamps = np.concatenate(
-                    np.asarray(nwb_units["spike_times"])
-                )
-                sorted_timestamp_ind = np.argsort(timestamps)
-                marks = marks[sorted_timestamp_ind]
-                timestamps = timestamps[sorted_timestamp_ind]
-
-            if "threshold" in mark_param["mark_param_dict"]:
-                timestamps, marks = UnitMarks._threshold(
-                    timestamps, marks, mark_param["mark_param_dict"]
-                )
-
-            # create a new AnalysisNwbfile and a timeseries for the marks and save
-            key["analysis_file_name"] = AnalysisNwbfile().create(
-                key["nwb_file_name"]
-            )
-            nwb_object = pynwb.TimeSeries(
-                name="marks",
-                data=marks,
-                unit="uV",
-                timestamps=timestamps,
-                description="spike features for clusterless decoding",
-            )
-            key["marks_object_id"] = AnalysisNwbfile().add_nwb_object(
-                key["analysis_file_name"], nwb_object
-            )
-            AnalysisNwbfile().add(
-                key["nwb_file_name"], key["analysis_file_name"]
-            )
-            self.insert1(key)
-
-        def fetch1_dataframe(self):
-            """Convenience function for returning the marks in a readable format"""
-            return self.fetch_dataframe()[0]
-
-        def fetch_dataframe(self):
-            return [
-                self._convert_to_dataframe(data) for data in self.fetch_nwb()
-            ]
-
-        @staticmethod
-        def _convert_to_dataframe(nwb_data):
-            n_marks = nwb_data["marks"].data.shape[1]
-            columns = [f"amplitude_{ind:04d}" for ind in range(n_marks)]
-            return pd.DataFrame(
-                nwb_data["marks"].data,
-                index=pd.Index(nwb_data["marks"].timestamps, name="time"),
-                columns=columns,
->>>>>>> 74a50eb5
             )
 
             timestamps = np.concatenate(np.asarray(nwb_units["spike_times"]))
