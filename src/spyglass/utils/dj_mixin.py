--- conflicted
+++ resolved
@@ -6,7 +6,7 @@
 from os import environ
 from re import match as re_match
 from time import time
-from typing import List, Union
+from typing import List
 
 import datajoint as dj
 from datajoint.condition import make_condition
@@ -288,166 +288,6 @@
         for schema in schemas:
             dj.schema(schema[0]).connection.dependencies.load()
 
-<<<<<<< HEAD
-=======
-    @cached_property
-    def _part_masters(self) -> set:
-        """Set of master tables downstream of self.
-
-        Cache of masters in self.descendants(as_objects=True) with another
-        foreign key reference in the part. Used for delete_downstream_parts.
-        """
-        self.connection.dependencies.load()
-        part_masters = set()
-
-        def search_descendants(parent):
-            for desc_name in parent.descendants():
-                if (  # Check if has master, is part
-                    not (master := get_master(desc_name))
-                    or master in part_masters  # already in cache
-                    or desc_name.replace("`", "").split("_")[0]
-                    not in SHARED_MODULES
-                ):
-                    continue
-                desc = dj.FreeTable(self.connection, desc_name)
-                if not set(desc.parents()) - set([master]):  # no other parent
-                    continue
-                part_masters.add(master)
-                search_descendants(dj.FreeTable(self.connection, master))
-
-        try:
-            _ = search_descendants(self)
-        except NetworkXError:
-            try:  # Attempt to import failing schema
-                self.load_shared_schemas()
-                _ = search_descendants(self)
-            except NetworkXError as e:
-                table_name = "".join(e.args[0].split("`")[1:4])
-                raise ValueError(f"Please import {table_name} and try again.")
-
-        logger.info(
-            f"Building part-parent cache for {self.camel_name}.\n\t"
-            + f"Found {len(part_masters)} downstream part tables"
-        )
-
-        return part_masters
-
-    def _commit_downstream_delete(self, down_fts, start=None, **kwargs):
-        """
-        Commit delete of downstream parts via down_fts. Logs with _log_delete.
-
-        Used by both delete_downstream_parts and cautious_delete.
-        """
-        start = start or time()
-
-        safemode = (
-            dj.config.get("safemode", True)
-            if kwargs.get("safemode") is None
-            else kwargs["safemode"]
-        )
-        _ = kwargs.pop("safemode", None)
-
-        ran_deletes = True
-        if down_fts:
-            for down_ft in down_fts:
-                dj_logger.info(
-                    f"Spyglass: Deleting {len(down_ft)} rows from "
-                    + f"{down_ft.full_table_name}"
-                )
-            if (
-                self._test_mode
-                or not safemode
-                or user_choice("Commit deletes?", default="no") == "yes"
-            ):
-                for down_ft in down_fts:  # safemode off b/c already checked
-                    down_ft.delete(safemode=False, **kwargs)
-            else:
-                logger.info("Delete aborted.")
-                ran_deletes = False
-
-        self._log_delete(start, del_blob=down_fts if ran_deletes else None)
-
-        return ran_deletes
-
-    def delete_downstream_parts(
-        self,
-        restriction: str = None,
-        dry_run: bool = True,
-        reload_cache: bool = False,
-        disable_warning: bool = False,
-        return_graph: bool = False,
-        verbose: bool = False,
-        **kwargs,
-    ) -> List[dj.FreeTable]:
-        """Delete downstream merge table entries associated with restriction.
-
-        Requires caching of merge tables and links, which is slow on first call.
-
-        Parameters
-        ----------
-        restriction : str, optional
-            Restriction to apply to merge tables. Default None. Will attempt to
-            use table restriction if None.
-        dry_run : bool, optional
-            If True, return list of merge part entries to be deleted. Default
-            True.
-        reload_cache : bool, optional
-            If True, reload merge cache. Default False.
-        disable_warning : bool, optional
-            If True, do not warn if no merge tables found. Default False.
-        return_graph: bool, optional
-            If True, return RestrGraph object used to identify downstream
-            tables. Default False, return list of part FreeTables.
-            True. If False, return dictionary of merge tables and their joins.
-        verbose : bool, optional
-            If True, call RestrGraph with verbose=True. Default False.
-        **kwargs : Any
-            Passed to datajoint.table.Table.delete.
-        """
-        RestrGraph = self._graph_deps[1]
-
-        start = time()
-
-        if reload_cache:
-            _ = self.__dict__.pop("_part_masters", None)
-
-        _ = self._part_masters  # load cache before loading graph
-        restriction = restriction or self.restriction or True
-
-        restr_graph = RestrGraph(
-            seed_table=self,
-            leaves={self.full_table_name: restriction},
-            direction="down",
-            cascade=True,
-            verbose=verbose,
-        )
-
-        if return_graph:
-            return restr_graph
-
-        down_fts = restr_graph.ft_from_list(
-            self._part_masters, sort_reverse=False
-        )
-
-        if not down_fts and not disable_warning:
-            logger.warning(
-                f"No part deletes found w/ {self.camel_name} & "
-                + f"{restriction}.\n\tIf this is unexpected, try importing "
-                + " Merge table(s) and running with `reload_cache`."
-            )
-
-        if dry_run:
-            return down_fts
-
-        self._commit_downstream_delete(down_fts, start, **kwargs)
-
-    def ddp(
-        self, *args, **kwargs
-    ) -> Union[List[QueryExpression], Dict[str, List[QueryExpression]]]:
-        """Alias for delete_downstream_parts."""
-        return self.delete_downstream_parts(*args, **kwargs)
-
->>>>>>> d4dbc232
     # ---------------------------- cautious_delete ----------------------------
 
     @cached_property
@@ -705,10 +545,7 @@
         RestrGraph = self._graph_deps[1]
 
         if not (parents := self.parents(as_objects=True, primary=True)):
-<<<<<<< HEAD
             # Should not happen, as this is only called from populated tables
-=======
->>>>>>> d4dbc232
             raise RuntimeError("No upstream tables found for upstream hash.")
 
         leaves = {  # Restriction on each primary parent
