--- conflicted
+++ resolved
@@ -588,22 +588,6 @@
 
     def super_delete(self, warn=True, *args, **kwargs):
         """Alias for datajoint.table.Table.delete."""
-<<<<<<< HEAD
-        logger.warning("!! Using super_delete. Bypassing cautious_delete !!")
-        self._log_use(start=time(), super_delete=True)
-        super().delete(*args, **kwargs)
-
-
-class SpyglassGroupPart(SpyglassMixin, dj.Part):
-    """
-    A part table for Spyglass Group tables. Assists in propagating
-    delete calls from upstreeam tables to downstream tables.
-    """
-
-    def delete(self, key={}):
-        restriction = (self & key).fetch("KEY")
-        (self.master & restriction).delete(restriction)
-=======
         if warn:
             logger.warning("!! Bypassing cautious_delete !!")
             self._log_delete(start=time(), super_delete=True)
@@ -753,4 +737,14 @@
             logger.error(f"No file-like field found in {self.full_table_name}")
             return
         return self & f"{attr} LIKE '%{name}%'"
->>>>>>> e23d1fd8
+
+
+class SpyglassGroupPart(SpyglassMixin, dj.Part):
+    """
+    A part table for Spyglass Group tables. Assists in propagating
+    delete calls from upstreeam tables to downstream tables.
+    """
+
+    def delete(self, key={}):
+        restriction = (self & key).fetch("KEY")
+        (self.master & restriction).delete(restriction)