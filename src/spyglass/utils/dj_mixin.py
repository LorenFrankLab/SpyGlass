from atexit import register as exit_register
from atexit import unregister as exit_unregister
from collections import OrderedDict
from functools import cached_property
from os import environ
from time import time
from typing import Dict, List, Union

import datajoint as dj
from datajoint.condition import make_condition
from datajoint.errors import DataJointError
from datajoint.expression import QueryExpression
from datajoint.logging import logger as dj_logger
from datajoint.table import Table
from datajoint.utils import get_master, user_choice
from pymysql.err import DataError

from spyglass.utils.database_settings import SHARED_MODULES
from spyglass.utils.dj_chains import TableChain, TableChains
from spyglass.utils.dj_helper_fn import fetch_nwb, get_nwb_table
from spyglass.utils.dj_merge_tables import RESERVED_PRIMARY_KEY as MERGE_PK
from spyglass.utils.logging import logger

<<<<<<< HEAD
EXPORT_ENV_VAR = "SPYGLASS_EXPORT_ID"
=======
try:
    import pynapple  # noqa F401
except ImportError:
    pynapple = None
>>>>>>> 9d5900a5


class SpyglassMixin:
    """Mixin for Spyglass DataJoint tables.

    Provides methods for fetching NWBFile objects and checking user permission
    prior to deleting. As a mixin class, all Spyglass tables can inherit custom
    methods from a central location.

    Methods
    -------
    fetch_nwb(*attrs, **kwargs)
        Fetch NWBFile object from relevant table. Uses either a foreign key to
        a NWBFile table (including AnalysisNwbfile) or a _nwb_table attribute to
        determine which table to use.
    delte_downstream_merge(restriction=None, dry_run=True, reload_cache=False)
        Delete downstream merge table entries associated with restriction.
        Requires caching of merge tables and links, which is slow on first call.
        `restriction` can be set to a string to restrict the delete. `dry_run`
        can be set to False to commit the delete. `reload_cache` can be set to
        True to reload the merge cache.
    ddm(*args, **kwargs)
        Alias for delete_downstream_merge.
    cautious_delete(force_permission=False, *args, **kwargs)
        Check user permissions before deleting table rows. Permission is granted
        to users listed as admin in LabMember table or to users on a team with
        with the Session experimenter(s). If the table where the delete is
        executed cannot be linked to a Session, a warning is logged and the
        delete continues. If the Session has no experimenter, or if the user is
        not on a team with the Session experimenter(s), a PermissionError is
        raised. `force_permission` can be set to True to bypass permission check.
    cdel(*args, **kwargs)
        Alias for cautious_delete.
    """

    # _nwb_table = None # NWBFile table class, defined at the table level

    # pks for delete permission check, assumed to be one field for each
    _session_pk = None  # Session primary key. Mixin is ambivalent to Session pk
    _member_pk = None  # LabMember primary key. Mixin ambivalent table structure

    def __init__(self, *args, **kwargs):
        """Initialize SpyglassMixin.

        Checks that schema prefix is in SHARED_MODULES.
        """
        if (
            self.database  # Connected to a database
            and not self.is_declared  # New table
            and self.database.split("_")[0]  # Prefix
            not in [
                *SHARED_MODULES,  # Shared modules
                dj.config["database.user"],  # User schema
                "temp",
                "test",
            ]
        ):
            logger.error(
                f"Schema prefix not in SHARED_MODULES: {self.database}"
            )

    # ------------------------------- fetch_nwb -------------------------------

    @cached_property
    def _nwb_table_tuple(self) -> tuple:
        """NWBFile table class.

        Used to determine fetch_nwb behavior. Also used in Merge.fetch_nwb.
        Implemented as a cached_property to avoid circular imports."""
        from spyglass.common.common_nwbfile import (
            AnalysisNwbfile,
            Nwbfile,
        )  # noqa F401

        table_dict = {
            AnalysisNwbfile: "analysis_file_abs_path",
            Nwbfile: "nwb_file_abs_path",
        }

        resolved = getattr(self, "_nwb_table", None) or (
            AnalysisNwbfile
            if "-> AnalysisNwbfile" in self.definition
            else Nwbfile if "-> Nwbfile" in self.definition else None
        )

        if not resolved:
            raise NotImplementedError(
                f"{self.__class__.__name__} does not have a "
                "(Analysis)Nwbfile foreign key or _nwb_table attribute."
            )

        return (
            resolved,
            table_dict[resolved],
        )

    def fetch_nwb(self, *attrs, **kwargs):
        """Fetch NWBFile object from relevant table.

        Implementing class must have a foreign key reference to Nwbfile or
        AnalysisNwbfile (i.e., "-> (Analysis)Nwbfile" in definition)
        or a _nwb_table attribute. If both are present, the attribute takes
        precedence.

        Additional logic support Export table logging.
        """
        table, tbl_attr = self._nwb_table_tuple
        if self.export_id and "analysis" in tbl_attr:
            logger.debug(
                f"Export {self.export_id}: fetch_nwb {self.table_name}"
            )
            tbl_pk = "analysis_file_name"
            fnames = (self * table).fetch(tbl_pk)
            self._export_table.File.insert(
                [
                    {"export_id": self.export_id, tbl_pk: fname}
                    for fname in fnames
                ],
                skip_duplicates=True,
            )
            self._export_table.Table.insert1(
                dict(
                    export_id=self.export_id,
                    table_name=self.full_table_name,
                    restriction=make_condition(self, self.restriction, set()),
                ),
                skip_duplicates=True,
            )

        return fetch_nwb(self, self._nwb_table_tuple, *attrs, **kwargs)

    def fetch_pynapple(self, *attrs, **kwargs):
        """Get a pynapple object from the given DataJoint query.

        Parameters
        ----------
        *attrs : list
            Attributes from normal DataJoint fetch call.
        **kwargs : dict
            Keyword arguments from normal DataJoint fetch call.

        Returns
        -------
        pynapple_objects : list of pynapple objects
            List of dicts containing pynapple objects.

        Raises
        ------
        ImportError
            If pynapple is not installed.

        """
        if pynapple is None:
            raise ImportError("Pynapple is not installed.")

        nwb_files, file_path_fn = get_nwb_table(
            self,
            self._nwb_table_tuple[0],
            self._nwb_table_tuple[1],
            *attrs,
            **kwargs,
        )

        return [
            pynapple.load_file(file_path_fn(file_name))
            for file_name in nwb_files
        ]

    # ------------------------ delete_downstream_merge ------------------------

    @cached_property
    def _merge_tables(self) -> Dict[str, dj.FreeTable]:
        """Dict of merge tables downstream of self: {full_table_name: FreeTable}.

        Cache of items in parents of self.descendants(as_objects=True). Both
        descendant and parent must have the reserved primary key 'merge_id'.
        """
        self.connection.dependencies.load()
        merge_tables = {}

        def search_descendants(parent):
            # TODO: Add check that parents are in the graph. If not, raise error
            #       asking user to import the table.
            # TODO: Make a `is_merge_table` helper, and check for false
            #       positives in the mixin init.
            for desc in parent.descendants(as_objects=True):
                if (
                    MERGE_PK not in desc.heading.names
                    or not (master_name := get_master(desc.full_table_name))
                    or master_name in merge_tables
                ):
                    continue
                master = dj.FreeTable(self.connection, master_name)
                if MERGE_PK in master.heading.names:
                    merge_tables[master_name] = master
                    search_descendants(master)

        _ = search_descendants(self)

        logger.info(
            f"Building merge cache for {self.table_name}.\n\t"
            + f"Found {len(merge_tables)} downstream merge tables"
        )

        return merge_tables

    @cached_property
    def _merge_chains(self) -> OrderedDict[str, List[dj.FreeTable]]:
        """Dict of chains to merges downstream of self

        Format: {full_table_name: TableChains}.

        For each merge table found in _merge_tables, find the path from self to
        merge via merge parts. If the path is valid, add it to the dict. Cache
        prevents need to recompute whenever delete_downstream_merge is called
        with a new restriction. To recompute, add `reload_cache=True` to
        delete_downstream_merge call.
        """
        merge_chains = {}
        for name, merge_table in self._merge_tables.items():
            chains = TableChains(self, merge_table, connection=self.connection)
            if len(chains):
                merge_chains[name] = chains

        # This is ordered by max_len of chain from self to merge, which assumes
        # that the merge table with the longest chain is the most downstream.
        # A more sophisticated approach would order by length from self to
        # each merge part independently, but this is a good first approximation.
        return OrderedDict(
            sorted(
                merge_chains.items(), key=lambda x: x[1].max_len, reverse=True
            )
        )

    def _get_chain(self, substring) -> TableChains:
        """Return chain from self to merge table with substring in name."""
        for name, chain in self._merge_chains.items():
            if substring.lower() in name:
                return chain

    def _commit_merge_deletes(
        self, merge_join_dict: Dict[str, List[QueryExpression]], **kwargs
    ) -> None:
        """Commit merge deletes.

        Parameters
        ----------
        merge_join_dict : Dict[str, List[QueryExpression]]
            Dictionary of merge tables and their joins. Uses 'merge_id' primary
            key to restrict delete.

        Extracted for use in cautious_delete and delete_downstream_merge."""
        for table_name, part_restr in merge_join_dict.items():
            table = self._merge_tables[table_name]
            keys = [part.fetch(MERGE_PK, as_dict=True) for part in part_restr]
            (table & keys).delete(**kwargs)

    def delete_downstream_merge(
        self,
        restriction: str = None,
        dry_run: bool = True,
        reload_cache: bool = False,
        disable_warning: bool = False,
        return_parts: bool = True,
        **kwargs,
    ) -> Union[List[QueryExpression], Dict[str, List[QueryExpression]]]:
        """Delete downstream merge table entries associated with restriction.

        Requires caching of merge tables and links, which is slow on first call.

        Parameters
        ----------
        restriction : str, optional
            Restriction to apply to merge tables. Default None. Will attempt to
            use table restriction if None.
        dry_run : bool, optional
            If True, return list of merge part entries to be deleted. Default
            True.
        reload_cache : bool, optional
            If True, reload merge cache. Default False.
        disable_warning : bool, optional
            If True, do not warn if no merge tables found. Default False.
        return_parts : bool, optional
            If True, return list of merge part entries to be deleted. Default
            True. If False, return dictionary of merge tables and their joins.
        **kwargs : Any
            Passed to datajoint.table.Table.delete.
        """
        if reload_cache:
            del self._merge_tables
            del self._merge_chains

        restriction = restriction or self.restriction or True

        merge_join_dict = {}
        for name, chain in self._merge_chains.items():
            join = chain.join(restriction)
            if join:
                merge_join_dict[name] = join

        if not merge_join_dict and not disable_warning:
            logger.warning(
                f"No merge deletes found w/ {self.table_name} & "
                + f"{restriction}.\n\tIf this is unexpected, try importing "
                + " Merge table(s) and running with `reload_cache`."
            )

        if dry_run:
            return merge_join_dict.values() if return_parts else merge_join_dict

        self._commit_merge_deletes(merge_join_dict, **kwargs)

    def ddm(
        self,
        restriction: str = None,
        dry_run: bool = True,
        reload_cache: bool = False,
        disable_warning: bool = False,
        return_parts: bool = True,
        *args,
        **kwargs,
    ) -> Union[List[QueryExpression], Dict[str, List[QueryExpression]]]:
        """Alias for delete_downstream_merge."""
        return self.delete_downstream_merge(
            restriction=restriction,
            dry_run=dry_run,
            reload_cache=reload_cache,
            disable_warning=disable_warning,
            return_parts=return_parts,
            *args,
            **kwargs,
        )

    # ---------------------------- cautious_delete ----------------------------

    @cached_property
    def _delete_deps(self) -> List[Table]:
        """List of tables required for delete permission check.

        LabMember, LabTeam, and Session are required for delete permission.

        Used to delay import of tables until needed, avoiding circular imports.
        Each of these tables inheits SpyglassMixin.
        """
        from spyglass.common import LabMember, LabTeam, Session  # noqa F401

        self._session_pk = Session.primary_key[0]
        self._member_pk = LabMember.primary_key[0]
        return [LabMember, LabTeam, Session]

    def _get_exp_summary(self):
        """Get summary of experimenters for session(s), including NULL.

        Parameters
        ----------
        sess_link : datajoint.expression.QueryExpression
            Join of table link with Session table.

        Returns
        -------
        str
            Summary of experimenters for session(s).
        """
        Session = self._delete_deps[-1]
        SesExp = Session.Experimenter
        empty_pk = {self._member_pk: "NULL"}

        format = dj.U(self._session_pk, self._member_pk)
        sess_link = self._session_connection.join(
            self.restriction, reverse_order=True
        )

        exp_missing = format & (sess_link - SesExp).proj(**empty_pk)
        exp_present = format & (sess_link * SesExp - exp_missing).proj()

        return exp_missing + exp_present

    @cached_property
    def _session_connection(self) -> Union[TableChain, bool]:
        """Path from Session table to self. False if no connection found."""
        connection = TableChain(parent=self._delete_deps[-1], child=self)
        return connection if connection.has_link else False

    @cached_property
    def _test_mode(self) -> bool:
        """Return True if in test mode.

        Avoids circular import. Prevents prompt on delete."""
        from spyglass.settings import test_mode

        return test_mode

    def _check_delete_permission(self) -> None:
        """Check user name against lab team assoc. w/ self -> Session.

        Returns
        -------
        None
            Permission granted.

        Raises
        ------
        PermissionError
            Permission denied because (a) Session has no experimenter, or (b)
            user is not on a team with Session experimenter(s).
        """
        LabMember, LabTeam, Session = self._delete_deps

        dj_user = dj.config["database.user"]
        if dj_user in LabMember().admin:  # bypass permission check for admin
            return

        if not self._session_connection:
            logger.warn(  # Permit delete if no session connection
                "Could not find lab team associated with "
                + f"{self.__class__.__name__}."
                + "\nBe careful not to delete others' data."
            )
            return

        sess_summary = self._get_exp_summary()
        experimenters = sess_summary.fetch(self._member_pk)
        if None in experimenters:
            # TODO: Check if allow delete of remainder?
            raise PermissionError(
                "Please ensure all Sessions have an experimenter in "
                + f"SessionExperimenter:\n{sess_summary}"
            )

        user_name = LabMember().get_djuser_name(dj_user)
        for experimenter in set(experimenters):
            # Check once with cache, if fails, reload and check again
            # On eval as set, reload will only be called once
            if user_name not in LabTeam().get_team_members(
                experimenter
            ) and user_name not in LabTeam().get_team_members(
                experimenter, reload=True
            ):
                sess_w_exp = sess_summary & {self._member_pk: experimenter}
                raise PermissionError(
                    f"User '{user_name}' is not on a team with '{experimenter}'"
                    + ", an experimenter for session(s):\n"
                    + f"{sess_w_exp}"
                )
        logger.info(f"Queueing delete for session(s):\n{sess_summary}")

    @cached_property
    def _usage_table(self):
        """Temporary inclusion for usage tracking."""
        from spyglass.common.common_usage import CautiousDelete

        return CautiousDelete()

    def _log_use(self, start, merge_deletes=None, super_delete=False):
        """Log use of cautious_delete."""
        if isinstance(merge_deletes, QueryExpression):
            merge_deletes = merge_deletes.fetch(as_dict=True)
        safe_insert = dict(
            duration=time() - start,
            dj_user=dj.config["database.user"],
            origin=self.full_table_name,
        )
        restr_str = "Super delete: " if super_delete else ""
        restr_str += "".join(self.restriction) if self.restriction else "None"
        try:
            self._usage_table.insert1(
                dict(
                    **safe_insert,
                    restriction=restr_str[:255],
                    merge_deletes=merge_deletes,
                )
            )
        except (DataJointError, DataError):
            self._usage_table.insert1(
                dict(**safe_insert, restriction="Unknown")
            )

    # TODO: Intercept datajoint delete confirmation prompt for merge deletes
    def cautious_delete(self, force_permission: bool = False, *args, **kwargs):
        """Delete table rows after checking user permission.

        Permission is granted to users listed as admin in LabMember table or to
        users on a team with with the Session experimenter(s). If the table
        cannot be linked to Session, a warning is logged and the delete
        continues. If the Session has no experimenter, or if the user is not on
        a team with the Session experimenter(s), a PermissionError is raised.

        Parameters
        ----------
        force_permission : bool, optional
            Bypass permission check. Default False.
        *args, **kwargs : Any
            Passed to datajoint.table.Table.delete.
        """
        start = time()

        if not force_permission:
            self._check_delete_permission()

        merge_deletes = self.delete_downstream_merge(
            dry_run=True,
            disable_warning=True,
            return_parts=False,
        )

        safemode = (
            dj.config.get("safemode", True)
            if kwargs.get("safemode") is None
            else kwargs["safemode"]
        )

        if merge_deletes:
            for table, content in merge_deletes.items():
                count = sum([len(part) for part in content])
                dj_logger.info(f"Merge: Deleting {count} rows from {table}")
            if (
                not self._test_mode
                or not safemode
                or user_choice("Commit deletes?", default="no") == "yes"
            ):
                self._commit_merge_deletes(merge_deletes, **kwargs)
            else:
                logger.info("Delete aborted.")
                self._log_use(start)
                return

        super().delete(*args, **kwargs)  # Additional confirm here

        self._log_use(start=start, merge_deletes=merge_deletes)

    def cdel(self, force_permission=False, *args, **kwargs):
        """Alias for cautious_delete."""
        self.cautious_delete(force_permission=force_permission, *args, **kwargs)

    def delete(self, force_permission=False, *args, **kwargs):
        """Alias for cautious_delete, overwrites datajoint.table.Table.delete"""
        self.cautious_delete(force_permission=force_permission, *args, **kwargs)

    def super_delete(self, warn=True, *args, **kwargs):
        """Alias for datajoint.table.Table.delete."""
        if warn:
            logger.warning("!! Bypassing cautious_delete !!")
            self._log_use(start=time(), super_delete=True)
        super().delete(*args, **kwargs)

    # ------------------------------- Export Log -------------------------------

    @cached_property
    def _spyglass_version(self):
        """Get Spyglass version from dj.config."""
        from spyglass import __version__ as sg_version

        return ".".join(sg_version.split(".")[:3])  # Major.Minor.Patch

    @cached_property
    def _export_table(self):
        """Lazy load export selection table."""
        from spyglass.common.common_usage import ExportSelection

        return ExportSelection()

    @property
    def export_id(self):
        """ID of export in progress.

        NOTE: User of an env variable to store export_id may not be thread safe.
        Exports must be run in sequence, not parallel.
        """

        return int(environ.get(EXPORT_ENV_VAR, 0))

    @export_id.setter
    def export_id(self, value):
        """Set ID of export using `table.export_id = X` notation."""
        if self.export_id != 0 and self.export_id != value:
            raise RuntimeError("Export already in progress.")
        environ[EXPORT_ENV_VAR] = str(value)
        exit_register(self._export_id_cleanup)  # End export on exit

    @export_id.deleter
    def export_id(self):
        """Delete ID of export using `del table.export_id` notation."""
        self._export_id_cleanup()

    def _export_id_cleanup(self):
        """Cleanup export ID."""
        if environ.get(EXPORT_ENV_VAR):
            del environ[EXPORT_ENV_VAR]
        exit_unregister(self._export_id_cleanup)  # Remove exit hook

    def _start_export(self, paper_id, analysis_id):
        """Start export process."""
        if self.export_id:
            logger.info(f"Export {self.export_id} in progress. Starting new.")
            self._stop_export(warn=False)

        self.export_id = self._export_table.insert1_return_pk(
            dict(
                paper_id=paper_id,
                analysis_id=analysis_id,
                spyglass_version=self._spyglass_version,
            )
        )

    def _stop_export(self, warn=True):
        """End export process."""
        if not self.export_id and warn:
            logger.warning("Export not in progress.")
        del self.export_id

    def _log_fetch(self, *args, **kwargs):
        """Log fetch for export."""
        if not self.export_id or self.database == "common_usage":
            return
        logger.debug(f"Export {self.export_id}: fetch()   {self.table_name}")

        restr = self.restriction or True
        if (limit := kwargs.get("limit")) or (offset := kwargs.get("offset")):
            restr = super().fetch(  # Use result as restr if limit/offset
                restr, as_dict=True, limit=limit, offset=offset
            )
        restr_str = make_condition(self, restr, set())

        if isinstance(restr_str, str) and len(restr_str) > 2048:
            raise RuntimeError(
                "Export cannot handle restrictions > 2048.\n\t"
                + "If required, please open an issue on GitHub.\n\t"
                + f"Restriction: {restr_str}"
            )
        self._export_table.Table.insert1(
            dict(
                export_id=self.export_id,
                table_name=self.full_table_name,
                restriction=make_condition(self, restr_str, set()),
            ),
            skip_duplicates=True,
        )

    def fetch(self, *args, **kwargs):
        """Log fetch for export."""
        ret = super().fetch(*args, **kwargs)
        self._log_fetch(*args, **kwargs)
        return ret

    def fetch1(self, *args, **kwargs):
        """Log fetch1 for export."""
        ret = super().fetch1(*args, **kwargs)
        self._log_fetch(*args, **kwargs)
        return ret

    # ------------------------- Other helper methods -------------------------

    def _auto_increment(self, key, pk, *args, **kwargs):
        """Auto-increment primary key."""
        if not key.get(pk):
            key[pk] = (dj.U().aggr(self, n=f"max({pk})").fetch1("n") or 0) + 1
        return key

    def file_like(self, name=None, **kwargs):
        """Convenience method for wildcard search on file name fields."""
        if not name:
            return self & True
        attr = None
        for field in self.heading.names:
            if "file" in field:
                attr = field
                break
        if not attr:
            logger.error(f"No file-like field found in {self.full_table_name}")
            return
        return self & f"{attr} LIKE '%{name}%'"<|MERGE_RESOLUTION|>--- conflicted
+++ resolved
@@ -21,14 +21,12 @@
 from spyglass.utils.dj_merge_tables import RESERVED_PRIMARY_KEY as MERGE_PK
 from spyglass.utils.logging import logger
 
-<<<<<<< HEAD
 EXPORT_ENV_VAR = "SPYGLASS_EXPORT_ID"
-=======
+
 try:
     import pynapple  # noqa F401
 except ImportError:
     pynapple = None
->>>>>>> 9d5900a5
 
 
 class SpyglassMixin:
