#!/usr/bin/env python
import os
import sys
import tempfile
from pathlib import Path

import datajoint as dj

from spyglass.utils.logging import logger

SHARED_MODULES = [
    "common",
    "spikesorting",
    "decoding",
    "position",
    "position_linearization",
    "ripple",
    "lfp",
    "waveform",
    "mua",
]
GRANT_ALL = "GRANT ALL PRIVILEGES ON "
GRANT_SEL = "GRANT SELECT ON "
GRANT_SHOW = "GRANT SHOW DATABASES ON "
CREATE_USR = "CREATE USER IF NOT EXISTS "
CREATE_ROLE = "CREATE ROLE IF NOT EXISTS "
TEMP_PASS = " IDENTIFIED BY 'temppass';"
ESC = r"\_%"


class DatabaseSettings:
    def __init__(
        self,
        user_name=None,
        host_name=None,
        debug=False,
        target_database=None,
        exec_user=None,
        exec_pass=None,
    ):
        """Class to manage common database settings

        Roles:
        - dj_guest:  select for all prefix
        - dj_collab: select for all prefix, all for user prefix
        - dj_user:   select for all prefix, all for user prefix, all for shared
        - dj_admin:     all for all prefix

        Note: To add dj_user role to all those with common access, run:
            query = "SELECT user, host FROM mysql.db WHERE Db LIKE 'common%';"
            users = dj.conn().query(query).fetchall()
            for user in users:
                dj.conn().query(f"GRANT dj_user TO '{user[0][0]}'@'%';")

        Parameters
        ----------
        user_name : str, optional
            The name of the user to add to the database. Default from dj.config
        host_name : str, optional
            The name of the host to add to the database. Default from dj.config
        debug : bool, optional
            Default False. If True, pprint sql instead of running
        target_database : str, optional
            Default is mysql. Can also be docker container id
        exec_user : str, optional
            User for executing commands. If None, use dj.config
        exec_pass : str, optional
            Password for executing commands. If None, use dj.config
        """
        self.shared_modules = [f"{m}{ESC}" for m in SHARED_MODULES]
        self.user = user_name or dj.config["database.user"]
        self.host = (
            host_name or dj.config["database.host"] or "lmf-db.cin.ucsf.edu"
        )
        self.debug = debug
        self.target_database = target_database or "mysql"
        self.exec_user = exec_user or dj.config["database.user"]
        self.exec_pass = exec_pass or dj.config["database.password"]

    @property
<<<<<<< HEAD
    def _create_roles_dict(self):
        return dict(
            guest=[
                f"{CREATE_ROLE}`dj_guest`;\n",
                f"{GRANT_SEL}`%`.* TO `dj_guest`;\n",
            ],
            collab=[
                f"{CREATE_ROLE}`dj_collab`;\n",
                f"{GRANT_SEL}`%`.* TO `dj_collab`;\n",
            ],  # also gets own prefix below
            user=[
                f"{CREATE_ROLE}`dj_user`;\n",
                f"{GRANT_SEL}`%`.* TO `dj_user`;\n",
            ]
            + [
                f"{GRANT_ALL}`{module}`.* TO `dj_user`;\n"
                for module in self.shared_modules
            ],  # also gets own prefix below
            admin=[
                f"{CREATE_ROLE}`dj_admin`;\n",
                f"{GRANT_ALL}`%`.* TO `dj_admin`;\n",
            ],
        )
=======
    def _create_roles_sql(self):
        guest_role = [
            f"{CREATE_ROLE}'dj_guest';\n",
            f"{GRANT_SEL}`%`.* TO 'dj_guest';\n",
        ] + [
            f"{GRANT_SHOW}`{module}`.* TO 'dj_guest';\n"
            for module in self.shared_modules
        ]
        collab_role = [
            f"{CREATE_ROLE}'dj_collab';\n",
            f"{GRANT_SEL}`%`.* TO 'dj_collab';\n",  # also own prefix below
        ] + [
            f"{GRANT_SHOW}`{module}`.* TO 'dj_guest';\n"
            for module in self.shared_modules
        ]
        user_role = [
            f"{CREATE_ROLE}'dj_user';\n",
            f"{GRANT_SEL}`%`.* TO 'dj_user';\n",
        ] + [
            f"{GRANT_ALL}`{module}`.* TO 'dj_user';\n"
            for module in self.shared_modules
        ]  # also gets own prefix below
        admin_role = [
            f"{CREATE_ROLE}'dj_admin';\n",
            f"{GRANT_ALL}`%`.* TO 'dj_admin';\n",
        ]
>>>>>>> 48cdf00a

    @property
    def _create_roles_sql(self):
        return sum(self._create_roles_dict.values(), [])

    def _create_user_sql(self, role):
        """Create user and grant role"""
        return [
            f"{CREATE_USR}'{self.user}'@'%'{TEMP_PASS}\n",  # create user
            f"GRANT {role} TO '{self.user}'@'%';\n",  # grant role
        ]

    @property
    def _user_prefix_sql(self):
        """Grant user all permissions for user prefix"""
        return [
            f"{GRANT_ALL}`{self.user}{ESC}`.* TO '{self.user}'@'%';\n",
        ]

    @property
    def _add_guest_sql(self):
        return self._create_user_sql("dj_guest")

    @property
    def _add_collab_sql(self):
        return self._create_user_sql("dj_collab") + self._user_prefix_sql

    @property
    def _add_user_sql(self):
        return self._create_user_sql("dj_user") + self._user_prefix_sql

    @property
    def _add_admin_sql(self):
        return self._create_user_sql("dj_admin") + self._user_prefix_sql

    def _add_module_sql(self, module_name):
        return [f"{GRANT_ALL}`{module_name}{ESC}`.* TO dj_user;\n"]

    def add_guest(self, *args, **kwargs):
        """Add guest user with select permissions to shared modules"""
        file = self.write_temp_file(self._add_guest_sql)
        self.exec(file)

    def add_collab(self, *args, **kwargs):
        """Add collaborator user with full permissions to shared modules"""
        file = self.write_temp_file(self._add_collab_sql)
        self.exec(file)

    def add_user(self, check_exists=False, *args, **kwargs):
        """Add user to database with permissions to shared modules"""
        if check_exists:
            self.check_user_exists()
        file = self.write_temp_file(self._add_user_sql)
        self.exec(file)

    def add_admin(self, *args, **kwargs):
        """Add admin user with full permissions to all modules"""
        file = self.write_temp_file(self._add_admin_sql)
        self.exec(file)

    def add_module(self, module_name):
        """Add module to database. Grant permissions to all users in group"""
        logger.info(f"Granting everyone permissions to module {module_name}")
        file = self.write_temp_file(self._add_module_sql(module_name))
        self.exec(file)

    def check_user_exists(self):
        """Add user to database with permissions to shared modules"""
        user_home = Path.home().parent / self.user
        if user_home.exists():
            logger.info("Creating database user ", self.user)
        else:
            sys.exit(
                f"Error: couldn't find {self.user} in home dir: {user_home}"
            )

    def add_user_by_role(self, role, check_exists=False):
        add_func = {
            "guest": self.add_guest,
            "user": self.add_user,
            "collab": self.add_collab,
            "admin": self.add_admin,
        }
        if role not in add_func:
            raise ValueError(f"Role {role} not recognized")
        add_func[role]()

    def add_roles(self):
        """Add roles to database"""
        file = self.write_temp_file(self._create_roles_sql)
        self.exec(file)

    def write_temp_file(self, content: list) -> tempfile.NamedTemporaryFile:
        """Write content to a temporary file and return the file object"""
        file = tempfile.NamedTemporaryFile(mode="w")
        for line in content:
            file.write(line)
        file.flush()

        if self.debug:
            from pprint import pprint  # noqa F401

            pprint(file.name)
            pprint(content)

        return file

    def exec(self, file):
        """Run commands saved to file in sql"""

        if self.debug:
            return

        cmd = (
            f"mysql -p -h {self.host} < {file.name}"
            if self.target_database == "mysql"
            else f"docker exec -i {self.target_database} mysql -u "
            + f"{self.exec_user} --password={self.exec_pass} < {file.name}"
        )
        os.system(cmd)<|MERGE_RESOLUTION|>--- conflicted
+++ resolved
@@ -78,7 +78,6 @@
         self.exec_pass = exec_pass or dj.config["database.password"]
 
     @property
-<<<<<<< HEAD
     def _create_roles_dict(self):
         return dict(
             guest=[
@@ -102,34 +101,6 @@
                 f"{GRANT_ALL}`%`.* TO `dj_admin`;\n",
             ],
         )
-=======
-    def _create_roles_sql(self):
-        guest_role = [
-            f"{CREATE_ROLE}'dj_guest';\n",
-            f"{GRANT_SEL}`%`.* TO 'dj_guest';\n",
-        ] + [
-            f"{GRANT_SHOW}`{module}`.* TO 'dj_guest';\n"
-            for module in self.shared_modules
-        ]
-        collab_role = [
-            f"{CREATE_ROLE}'dj_collab';\n",
-            f"{GRANT_SEL}`%`.* TO 'dj_collab';\n",  # also own prefix below
-        ] + [
-            f"{GRANT_SHOW}`{module}`.* TO 'dj_guest';\n"
-            for module in self.shared_modules
-        ]
-        user_role = [
-            f"{CREATE_ROLE}'dj_user';\n",
-            f"{GRANT_SEL}`%`.* TO 'dj_user';\n",
-        ] + [
-            f"{GRANT_ALL}`{module}`.* TO 'dj_user';\n"
-            for module in self.shared_modules
-        ]  # also gets own prefix below
-        admin_role = [
-            f"{CREATE_ROLE}'dj_admin';\n",
-            f"{GRANT_ALL}`%`.* TO 'dj_admin';\n",
-        ]
->>>>>>> 48cdf00a
 
     @property
     def _create_roles_sql(self):
