"""DataJoint graph traversal and restriction application.

NOTE: read `ft` as FreeTable and `restr` as restriction.
"""

from abc import ABC, abstractmethod
from copy import deepcopy
from enum import Enum
from functools import cached_property
from hashlib import md5 as hash_md5
from itertools import chain as iter_chain
from typing import Any, Dict, Iterable, List, Set, Tuple, Union

from datajoint import FreeTable, Table
<<<<<<< HEAD
from datajoint.condition import AndList, make_condition
from datajoint.dependencies import unite_master_parts
=======
from datajoint.condition import make_condition
from datajoint.hash import key_hash
>>>>>>> 6be6b71c
from datajoint.user_tables import TableMeta
from datajoint.utils import get_master, to_camel_case
from networkx import (
    DiGraph,
    NetworkXNoPath,
    NodeNotFound,
    all_simple_paths,
    shortest_path,
)
from tqdm import tqdm

from spyglass.utils import logger
from spyglass.utils.database_settings import SHARED_MODULES
from spyglass.utils.dj_helper_fn import (
    PERIPHERAL_TABLES,
    ensure_names,
    fuzzy_get,
    unique_dicts,
)


def dj_topo_sort(graph: DiGraph) -> List[str]:
    """Topologically sort graph.

    Uses datajoint's topo_sort if available, otherwise uses networkx's
    topological_sort, combined with datajoint's unite_master_parts.

    NOTE: This ordering will impact _hash_upstream, but usage should be
    consistent before/after a no-transaction populate.

    Parameters
    ----------
    graph : nx.DiGraph
        Directed graph to sort

    Returns
    -------
    List[str]
        List of table names in topological order
    """
    try:  # Datajoint 0.14.2+ uses topo_sort instead of unite_master_parts
        from datajoint.dependencies import topo_sort

        return topo_sort(graph)
    except ImportError:
        from datajoint.dependencies import unite_master_parts
        from networkx.algorithms.dag import topological_sort

        return unite_master_parts(list(topological_sort(graph)))


class Direction(Enum):
    """Cascade direction enum. Calling Up returns True. Inverting flips."""

    UP = "up"
    DOWN = "down"
    NONE = None

    def __str__(self):
        return self.value

    def __invert__(self) -> "Direction":
        """Invert the direction."""
        if self.value is None:
            logger.warning("Inverting NONE direction")
            return Direction.NONE
        return Direction.UP if self.value == "down" else Direction.DOWN

    def __bool__(self) -> bool:
        """Return True if direction is not None."""
        return self.value is not None


class AbstractGraph(ABC):
    """Abstract class for graph traversal and restriction application.

    Inherited by...
    - RestrGraph: Cascade restriction(s) through a graph
    - TableChain: Takes parent and child nodes, finds the shortest path,
        and applies a restriction across the path. If either parent or child
        is a merge table, use TableChains instead. If either parent or child
        are not provided, search_restr is required to find the path to the
        missing table.

    Methods
    -------
    cascade: Abstract method implemented by child classes
    cascade1: Cascade a restriction up/down the graph, recursively
    ft_from_list: Return non-empty FreeTable objects from list of table names

    Properties
    ----------
    all_ft: Get all FreeTables for visited nodes with restrictions applied.
    restr_ft: Get non-empty FreeTables for visited nodes with restrictions.
    as_dict: Get visited nodes as a list of dictionaries of
        {table_name: restriction}
    """

    def __init__(self, seed_table: Table, verbose: bool = False, **kwargs):
        """Initialize graph and connection.

        Parameters
        ----------
        seed_table : Table
            Table to use to establish connection and graph
        verbose : bool, optional
            Whether to print verbose output. Default False
        """
        self.seed_table = seed_table
        self.connection = seed_table.connection

        # Deepcopy graph to avoid seed `load()` resetting custom attributes
        seed_table.connection.dependencies.load()
        graph = seed_table.connection.dependencies
        orig_conn = graph._conn  # Cannot deepcopy connection
        graph._conn = None
        self.graph = deepcopy(graph)
        graph._conn = orig_conn

        # undirect not needed in all cases but need to do before adding ft nodes
        self.undirect_graph = self.graph.to_undirected()

        self.verbose = verbose
        self.leaves = set()
        self.visited = set()
        self.to_visit = set()
        self.no_visit = set()
        self.cascaded = False

    # --------------------------- Abstract Methods ---------------------------

    @abstractmethod
    def cascade(self):
        """Cascade restrictions through graph."""
        raise NotImplementedError("Child class mut implement `cascade` method")

    # --------------------------- Dunder Properties ---------------------------

    def __repr__(self):
        l_str = (
            ",\n\t".join(self._camel(self.leaves)) + "\n"
            if self.leaves
            else "Seed: " + self._camel(self.seed_table) + "\n"
        )
        casc_str = "Cascaded" if self.cascaded else "Uncascaded"
        return f"{casc_str} {self.__class__.__name__}(\n\t{l_str})"

    def __getitem__(self, index: Union[int, str]):
        names = [t.full_table_name for t in self.restr_ft]
        return fuzzy_get(index, names, self.restr_ft)

    def __len__(self):
        return len(self.restr_ft)

    # ---------------------------- Logging Helpers ----------------------------

    def _log_truncate(self, log_str: str, max_len: int = 80):
        """Truncate log lines to max_len and print if verbose."""
        if not self.verbose:
            return
        logger.info(
            log_str[:max_len] + "..." if len(log_str) > max_len else log_str
        )

    def _camel(self, table):
        """Convert table name(s) to camel case."""
        table = ensure_names(table)
        if isinstance(table, str):
            return to_camel_case(table.split(".")[-1].strip("`"))
        if isinstance(table, Iterable) and not isinstance(
            table, (Table, TableMeta)
        ):
            return [self._camel(t) for t in table]

    # ------------------------------ Graph Nodes ------------------------------

    def _get_node(self, table: Union[str, Table]):
        """Get node from graph."""
        table = ensure_names(table)
        if not (node := self.graph.nodes.get(table)):
            raise ValueError(
                f"Table {table} not found in graph."
                + "\n\tPlease import this table and rerun"
            )
        return node

    def _set_node(self, table, attr: str = "ft", value: Any = None):
        """Set attribute on node. General helper for various attributes."""
        table = ensure_names(table)
        _ = self._get_node(table)  # Ensure node exists
        self.graph.nodes[table][attr] = value

    def _get_edge(self, child: str, parent: str) -> Tuple[bool, Dict[str, str]]:
        """Get edge data between child and parent.

        Used as a fallback for _bridge_restr. Required for Maser/Part links to
        temporarily flip direction.

        Returns
        -------
        Tuple[bool, Dict[str, str]]
            Tuple of boolean indicating direction and edge data. True if child
            is child of parent.
        """
        child = ensure_names(child)
        parent = ensure_names(parent)

        if edge := self.graph.get_edge_data(parent, child):
            return False, edge
        elif edge := self.graph.get_edge_data(child, parent):
            return True, edge

        # Handle alias nodes. `shortest_path` doesn't work with aliases
        p1 = all_simple_paths(self.graph, child, parent)
        p2 = all_simple_paths(self.graph, parent, child)
        paths = [p for p in iter_chain(p1, p2)]  # list for error handling
        for path in paths:  # Ignore long and non-alias paths
            if len(path) > 3 or (len(path) > 2 and not path[1].isnumeric()):
                continue
            return self._get_edge(path[0], path[1])

        raise ValueError(f"{child} -> {parent} not direct path: {paths}")

    def _get_restr(self, table):
        """Get restriction from graph node."""
        return self._get_node(ensure_names(table)).get("restr")

    def _set_restr(self, table, restriction, replace=False):
        """Add restriction to graph node. If one exists, merge with new."""
        ft = self._get_ft(table)
        restriction = (  # Convert to condition if list or dict
            make_condition(ft, restriction, set())
            if not isinstance(restriction, str)
            else restriction
        )
        existing = self._get_restr(table)

        if not replace and existing:
            if restriction == existing:
                return
            join = ft & [existing, restriction]
            if len(join) == len(ft & existing):
                return  # restriction is a subset of existing
            restriction = make_condition(
                ft, unique_dicts(join.fetch("KEY", as_dict=True)), set()
            )

        # self._log_truncate(f"Set restr: {self._camel(table)}: {restriction}")
        self._set_node(table, "restr", restriction)

    def _get_ft(self, table, with_restr=False, warn=True):
        """Get FreeTable from graph node. If one doesn't exist, create it."""
        table = ensure_names(table)
        if with_restr:
            if not (restr := self._get_restr(table) or False):
                if warn:
                    self._log_truncate(f"No restr for {self._camel(table)}")
        else:
            restr = True

        if not (ft := self._get_node(table).get("ft")):
            ft = FreeTable(self.connection, table)
            self._set_node(table, "ft", ft)

        return ft & restr

    def _is_out(self, table, warn=True, keep_alias=False):
        """Check if table is outside of spyglass."""
        table = ensure_names(table)
        if self.graph.nodes.get(table):
            return False
        ret = table.split(".")[0].split("_")[0].strip("`") not in SHARED_MODULES
        if warn and ret:  # Log warning if outside
            logger.warning(f"Skipping unimported: {table}")
        return ret

    # ---------------------------- Graph Traversal -----------------------------

    def _bridge_restr(
        self,
        table1: str,
        table2: str,
        restr: str,
        direction: Direction = None,
        attr_map: dict = None,
        **kwargs,
    ):
        """Given two tables and a restriction, return restriction for table2.

        Similar to ((table1 & restr) * table2).fetch(*table2.primary_key)
        but with the ability to resolve aliases across tables. One table should
        be the parent of the other. If direction or attr_map are not provided,
        they will be inferred from the graph.

        Parameters
        ----------
        table1 : str
            Table name. Restriction always applied to this table.
        table2 : str
            Table name. Restriction pulled from this table.
        restr : str
            Restriction to apply to table1.
        direction : Direction, optional
            Direction to cascade. Default None.
        attr_map : dict, optional
            dictionary mapping aliases across tables, as pulled from
            DataJoint-assembled graph. Default None.


        Returns
        -------
        List[Dict[str, str]]
            List of dicts containing primary key fields for restricted table2.
        """
        if self._is_out(table2) or self._is_out(table1):  # 2 more likely
            return ["False"]  # Stop cascade if outside, see #1002

        if not all([direction, attr_map]):
            dir_bool, edge = self._get_edge(table1, table2)
            direction = "up" if dir_bool else "down"
            attr_map = edge.get("attr_map")

        # May return empty table if outside imported and outside spyglass
        ft1 = self._get_ft(table1) & restr
        ft2 = self._get_ft(table2)

        if len(ft1) == 0 or len(ft2) == 0:
            return ["False"]

        if bool(set(attr_map.values()) - set(ft1.heading.names)):
            attr_map = {v: k for k, v in attr_map.items()}  # reverse

        join = ft1.proj(**attr_map) * ft2
        ret = unique_dicts(join.fetch(*ft2.primary_key, as_dict=True))

        if self.verbose:  # For debugging. Not required for typical use.
            result = (
                "EMPTY"
                if len(ret) == 0
                else "FULL" if len(ft2) == len(ret) else "partial"
            )
            path = f"{self._camel(table1)} -> {self._camel(table2)}"
            self._log_truncate(f"Bridge Link: {result} {path}: {ret}")

        return ret

    def _get_next_tables(self, table: str, direction: Direction) -> Tuple:
        """Get next tables/func based on direction.

        Used in cascade1 and cascade1_search to add master and parts. Direction
        is intentionally omitted to force _get_edge to determine the edge for
        this gap before resuming desired direction. Nextfunc is used to get
        relevant parent/child tables after aliast node.

        Parameters
        ----------
        table : str
            Table name
        direction : Direction
            Direction to cascade

        Returns
        -------
        Tuple[Dict[str, Dict[str, str]], Callable
            Tuple of next tables and next function to get parent/child tables.
        """
        G = self.graph
        dir_dict = {"direction": direction}

        bonus = {}  # Add master and parts to next tables
        direction = Direction(direction)
        if direction == Direction.UP:
            next_func = G.parents
            table_ft = self._get_ft(table)
            for part in table_ft.parts():  # Assumes parts do not alias master
                bonus[part] = {
                    "attr_map": {k: k for k in table_ft.primary_key},
                    **dir_dict,
                }
        elif direction == Direction.DOWN:
            next_func = G.children
            if (master_name := get_master(table)) != "":
                bonus = {master_name: {}}
        else:
            raise ValueError(f"Invalid direction: {direction}")

        next_tables = {
            k: {**v, **dir_dict} for k, v in next_func(table).items()
        }
        next_tables.update(bonus)

        return next_tables, next_func

    def cascade1(
        self,
        table: str,
        restriction: str = None,
        direction: Direction = Direction.UP,
        replace=False,
        count=0,
        **kwargs,
    ):
        """Cascade a restriction up the graph, recursively on parents/children.

        Parameters
        ----------
        table : str
            Table name
        restriction : str
            Restriction to apply, optional. Default fetch existing restriction.
        direction : Direction, optional
            Direction to cascade. Default 'up'
        replace : bool, optional
            Replace existing restriction. Default False
        """
        if count > 100:
            raise RecursionError("Cascade1: Recursion limit reached.")
        if restriction is None:
            restriction = self._get_restr(table)
        else:
            self._set_restr(table, restriction, replace=replace)

        self.visited.add(table)

        next_tables, next_func = self._get_next_tables(table, direction)

        if next_list := next_tables.keys():
            self._log_truncate(
                f"Checking {count:>2}: {self._camel(table)}"
                + f" -> {self._camel(next_list)}"
            )

        for next_table, data in next_tables.items():
            if next_table.isnumeric():  # Skip alias nodes
                next_table, data = next_func(next_table).popitem()

            if (
                next_table in self.visited
                or next_table in self.no_visit  # Subclasses can set this
                or table == next_table
            ):
                reason = (
                    "Already saw"
                    if next_table in self.visited
                    else "Banned Tbl "
                )
                self._log_truncate(f"{reason}: {self._camel(next_table)}")
                continue

            next_restr = self._bridge_restr(
                table1=table,
                table2=next_table,
                restr=restriction,
                **data,
            )

            if next_restr == ["False"]:  # Stop cascade if empty restriction
                continue

            self.cascade1(
                table=next_table,
                restriction=next_restr,
                direction=direction,
                replace=replace,
                count=count + 1,
            )

    # ---------------------------- Graph Properties ----------------------------

    def _topo_sort(
        self, nodes: List[str], subgraph: bool = True, reverse: bool = False
    ) -> List[str]:
        """Return topologically sorted list of nodes.

        Parameters
        ----------
        nodes : List[str]
            List of table names
        subgraph : bool, optional
            Whether to use subgraph. Default True
        reverse : bool, optional
            Whether to reverse the order. Default False. If true, bottom-up.
            If None, return nodes as is.
        """
        if reverse is None:
            return nodes
        nodes = [
            node
            for node in ensure_names(nodes)
            if not self._is_out(node, warn=False)
        ]
        graph = self.graph.subgraph(nodes) if subgraph else self.graph
        ordered = dj_topo_sort(graph)
        if reverse:
            ordered.reverse()
        return [n for n in ordered if n in nodes]

    @property
    def all_ft(self):
        """Get restricted FreeTables from all visited nodes.

        Topological sort logic adopted from datajoint.diagram.
        """
        self.cascade(warn=False)
        nodes = [n for n in self.visited if not n.isnumeric()]
        return [
            self._get_ft(table, with_restr=True, warn=False)
            for table in self._topo_sort(nodes, subgraph=True, reverse=False)
        ]

    def print_restr(self):
        """Print restrictions for all visited nodes."""
        self.cascade(warn=False)
        for table in self._topo_sort(self.visited):
            logger.info(f"{self._camel(table)}: {self._get_restr(table)}")

    def _get_key(
        self, table: str, attr_map: dict = None, as_dict: bool = True
    ) -> dict:
        if not self._get_restr(table):
            raise ValueError(f"Table has no restriction: {table}")
        attr_map = attr_map or {}
        return (
            self._get_ft(table, with_restr=True)
            .proj(**attr_map)
            .proj()
            .fetch(as_dict=as_dict)
        )

    @property
    def restr_ft(self):
        """Get non-empty restricted FreeTables from all visited nodes."""
        return [ft for ft in self.all_ft if len(ft) > 0]

    def ft_from_list(
        self,
        tables: List[str],
        with_restr: bool = True,
        sort_reverse: bool = None,
        return_empty: bool = False,
    ) -> List[FreeTable]:
        """Return non-empty FreeTable objects from list of table names.

        Parameters
        ----------
        tables : List[str]
            List of table names
        with_restr : bool, optional
            Restrict FreeTable to restriction. Default True.
        sort_reverse : bool, optional
            Sort reverse topologically. Default True. If None, no sort.
        """

        self.cascade(warn=False)

        fts = [
            self._get_ft(table, with_restr=with_restr, warn=False)
            for table in self._topo_sort(
                tables, subgraph=False, reverse=sort_reverse
            )
        ]

        return fts if return_empty else [ft for ft in fts if len(ft) > 0]

    @property
    def as_dict(self) -> List[Dict[str, str]]:
        """Return as a list of dictionaries of table_name: restriction"""
        self.cascade()
        return [
            {"table_name": table, "restriction": self._get_restr(table)}
            for table in self.visited
            if self._get_restr(table)
        ]

    def non_alias(self, original_list: list = None) -> List[str]:
        """Return list of non-alias nodes.

        Parameters
        ----------
        original_list : list, optional
            List of table names. Default None, use visited nodes.
        """
        original_list = original_list or self.visited
        return [n for n in original_list if not n.isnumeric()]


class RestrGraph(AbstractGraph):
    def __init__(
        self,
        seed_table: Table,
        leaves: List[Dict[str, str]] = None,
        destinations: List[str] = None,
        direction: Direction = "up",
        cascade: bool = False,
        verbose: bool = False,
        **kwargs,
    ):
        """Use graph to cascade restrictions up from leaves to all ancestors.

        'Leaves' are nodes with restrictions applied. Restrictions are cascaded
        up/down the graph to all ancestors/descendants. If cascade is desired
        in both direction, leaves/cascades should be added and run separately.
        Future development could allow for direction setting on a per-leaf
        basis.

        Parameters
        ----------
        seed_table : Table
            Table to use to establish connection and graph
        leaves : Dict[str, str], optional
            List of dictionaries with keys table_name and restriction. One
            entry per leaf node. Default None.
        destinations : List[str], optional
            List of endpoints of interest in the graph. Default None. Used to
            ignore nodes not in the path(s) to the destination(s).
        direction : Direction, optional
            Direction to cascade. Default 'up'
        cascade : bool, optional
            Whether to cascade restrictions up the graph on initialization.
            Default False
        verbose : bool, optional
            Whether to print verbose output. Default False
        """
        super().__init__(seed_table, verbose=verbose)

        self.add_leaves(leaves)

        dir_list = ["up", "down"] if direction == "both" else [direction]

        if cascade:
            for dir in dir_list:
                self._log_truncate(f"Start {dir:<4} : {self.leaves}")
                self.cascade(direction=dir)
                self.cascaded = False
                self.visited -= self.leaves
            self.cascaded = True
            self.visited |= self.leaves

    # ---------------------------- Public Properties --------------------------

    @property
    def leaf_ft(self):
        """Get restricted FreeTables from graph leaves."""
        return [self._get_ft(table, with_restr=True) for table in self.leaves]

    @property
    def hash(self):
        """Return hash of all visited nodes."""
        initial = hash_md5(b"")
        for table in self.all_ft:
            for row in table.fetch(as_dict=True):
                initial.update(key_hash(row).encode("utf-8"))
        return initial.hexdigest()

    # ------------------------------- Add Nodes -------------------------------

    def add_leaf(
        self, table_name=None, restriction=True, cascade=False, direction="up"
    ) -> None:
        """Add leaf to graph and cascade if requested.

        Parameters
        ----------
        table_name : str, optional
            table name of leaf. Default None, do nothing.
        restriction : str, optional
            restriction to apply to leaf. Default True, no restriction.
        cascade : bool, optional
            Whether to cascade the restrictions up the graph. Default False.
        """
        if not table_name:
            return

        self.cascaded = False

        new_visits = (
            set(self._get_ft(table_name).ancestors())
            if direction == "up"
            else set(self._get_ft(table_name).descendants())
        )

        self.to_visit |= new_visits  # Add to total ancestors
        self.visited -= new_visits  # Remove from visited to revisit

        self.leaves.add(table_name)
        self._set_restr(table_name, restriction)  # Redundant if cascaded

        if cascade:
            self.cascade1(table_name, restriction)
            self.cascade_files()
            self.cascaded = True

    def _process_leaves(self, leaves=None, default_restriction=True):
        """Process leaves to ensure they are unique and have required keys.

        Accepts ...
        - [str]: table names, use default_restriction
        - [{'table_name': str, 'restriction': str}]: used for export
        - [{table_name: restriction}]: used for distance restriction
        """
        if not leaves:
            return []
        if not isinstance(leaves, list):
            leaves = [leaves]
        if all(isinstance(leaf, str) for leaf in leaves):
            leaves = [
                {"table_name": leaf, "restriction": default_restriction}
                for leaf in leaves
            ]
        if all(isinstance(leaf, dict) for leaf in leaves):
            new_leaves = []
            for leaf in leaves:
                if "table_name" in leaf and "restriction" in leaf:
                    new_leaves.append(leaf)
                else:
                    for table, restr in leaf.items():
                        new_leaves.append(
                            {"table_name": table, "restriction": restr}
                        )
            leaves = new_leaves

        hashable = not any(
            isinstance(leaf.get("restriction"), (dict, AndList, set))
            for leaf in leaves
        )

        return unique_dicts(leaves) if hashable else leaves

    def add_leaves(
        self,
        leaves: Union[str, List, List[Dict[str, str]]] = None,
        default_restriction: str = None,
        cascade=False,
    ) -> None:
        """Add leaves to graph and cascade if requested.

        Parameters
        ----------
        leaves : Union[str, List, List[Dict[str, str]]], optional
            Table names of leaves, either as a list of strings or a list of
            dictionaries with keys table_name and restriction. One entry per
            leaf node. Default None, do nothing.
        default_restriction : str, optional
            Default restriction to apply to each leaf. Default True, no
            restriction. Only used if leaf missing restriction.
        cascade : bool, optional
            Whether to cascade the restrictions up the graph. Default False
        """
        leaves = self._process_leaves(
            leaves=leaves, default_restriction=default_restriction
        )
        for leaf in leaves:
            self.add_leaf(
                leaf.get("table_name"),
                leaf.get("restriction"),
                cascade=False,
            )
        if cascade:
            self.cascade()

    # ------------------------------ Graph Traversal --------------------------

    def cascade(self, show_progress=None, direction="up", warn=True) -> None:
        """Cascade all restrictions up the graph.

        Parameters
        ----------
        show_progress : bool, optional
            Show tqdm progress bar. Default to verbose setting.
        """
        if self.cascaded:
            if warn:
                self._log_truncate("Already cascaded")
            return

        to_visit = self.leaves - self.visited

        for table in tqdm(
            to_visit,
            desc="RestrGraph: cascading restrictions",
            total=len(to_visit),
            disable=not (show_progress or self.verbose),
        ):
            restr = self._get_restr(table)
            self._log_truncate(
                f"Start  {direction:<4}: {self._camel(table)}, {restr}"
            )
            self.cascade1(table, restr, direction=direction)

        self.cascaded = True  # Mark here so next step can use `restr_ft`
        self.cascade_files()  # Otherwise attempts to re-cascade, recursively

    # ----------------------------- File Handling -----------------------------

    @property
    def analysis_file_tbl(self) -> Table:
        """Return the analysis file table. Avoids circular import."""
        from spyglass.common import AnalysisNwbfile

        return AnalysisNwbfile()

    def cascade_files(self):
        """Set node attribute for analysis files."""
        analysis_pk = self.analysis_file_tbl.primary_key
        for ft in self.restr_ft:
            if not set(analysis_pk).issubset(ft.heading.names):
                continue
            files = list(ft.fetch(*analysis_pk))
            self._set_node(ft, "files", files)

    @property
    def file_dict(self) -> Dict[str, List[str]]:
        """Return dictionary of analysis files from all visited nodes.

        Included for debugging, to associate files with tables.
        """
        self.cascade(warn=False)
        return {t: self._get_node(t).get("files", []) for t in self.restr_ft}

    @property
    def file_paths(self) -> List[str]:
        """Return list of unique analysis files from all visited nodes.

        This covers intermediate analysis files that may not have been fetched
        directly by the user.
        """
        self.cascade()
        return [
            self.analysis_file_tbl.get_abs_path(file)
            for file in set(
                [f for files in self.file_dict.values() for f in files]
            )
            if file is not None
        ]


class TableChain(RestrGraph):
    """Class for representing a chain of tables.

    A chain is a sequence of tables from parent to child identified by
    networkx.shortest_path from parent to child. To avoid issues with merge
    tables, use the Merge table as the child, not the part table.

    Either the parent or child can be omitted if a search_restr is provided.
    The missing table will be found by searching for where the restriction
    can be applied.

    Attributes
    ----------
    parent : str
        Parent or origin of chain.
    child : str
        Child or destination of chain.
    has_link : bool
        Cached attribute to store whether parent is linked to child.
    path : List[str]
        Names of tables along the path from parent to child.

    Methods
    -------
    find_path(directed=True)
        Returns path OrderedDict of full table names in chain. If directed is
        True, uses directed graph. If False, uses undirected graph. Undirected
        excludes PERIPHERAL_TABLES like interval_list, nwbfile, etc. to maintain
        valid joins by default. If no path is found, another search is attempted
        with PERIPHERAL_TABLES included.
    cascade(restriction: str = None, direction: str = "up")
        Given a restriction at the beginning, return a restricted FreeTable
        object at the end of the chain. If direction is 'up', start at the child
        and move up to the parent. If direction is 'down', start at the parent.
    cascade_search()
        Search from the leaf node to find where a restriction can be applied.
    """

    def __init__(
        self,
        parent: Table = None,
        child: Table = None,
        direction: Direction = Direction.NONE,
        search_restr: str = None,
        cascade: bool = False,
        verbose: bool = False,
        banned_tables: List[str] = None,
        **kwargs,
    ):
        self.parent = ensure_names(parent)
        self.child = ensure_names(child)

        if not self.parent and not self.child:
            raise ValueError("Parent or child table required.")

        seed_table = parent if isinstance(parent, Table) else child
        super().__init__(seed_table=seed_table, verbose=verbose)

        self._ignore_peripheral(except_tables=[self.parent, self.child])
        self._ignore_outside_spy(except_tables=[self.parent, self.child])

        self.no_visit.update(ensure_names(banned_tables) or [])

        self.no_visit.difference_update(set([self.parent, self.child]))

        self.searched_tables = set()
        self.found_restr = False
        self.link_type = None
        self.searched_path = False
        self._link_symbol = " -> "

        self.search_restr = search_restr
        self.direction = Direction(direction)
        if self.parent and self.child and not self.direction:
            self.direction = Direction.DOWN

        self.leaf = None
        if search_restr and not self.parent:  # using `parent` fails on empty
            self.direction = Direction.UP
            self.leaf = self.child
        if search_restr and not self.child:
            self.direction = Direction.DOWN
            self.leaf = self.parent
        if self.leaf:
            self._set_find_restr(self.leaf, search_restr)
            self.add_leaf(self.leaf, True, cascade=False, direction=direction)

        if cascade and search_restr:
            self.cascade_search()  # only cascade if found or not looking
            if (search_restr and self.found_restr) or not search_restr:
                self.cascade(restriction=search_restr)
            self.cascaded = True

    # ------------------------------ Ignore Nodes ------------------------------

    def _ignore_peripheral(self, except_tables: List[str] = None):
        """Ignore peripheral tables in graph traversal."""
        except_tables = ensure_names(except_tables)
        ignore_tables = set(PERIPHERAL_TABLES) - set(except_tables or [])
        self.no_visit.update(ignore_tables)

    def _ignore_outside_spy(self, except_tables: List[str] = None):
        """Ignore tables not shared on shared prefixes."""
        except_tables = ensure_names(except_tables)
        ignore_tables = set(  # Ignore tables not in shared modules
            [
                t
                for t in self.undirect_graph.nodes
                if t not in except_tables
                and self._is_out(t, warn=False, keep_alias=True)
            ]
        )
        self.no_visit.update(ignore_tables)

    # --------------------------- Dunder Properties ---------------------------

    def __str__(self):
        """Return string representation of chain: parent -> child."""
        if not self.has_link:
            return "No link"
        return (
            self._camel(self.parent)
            + self._link_symbol
            + self._camel(self.child)
        )

    def __repr__(self):
        """Return full representation of chain: parent -> {links} -> child."""
        if not self.has_link:
            return "No link"
        return "Chain: " + self.path_str

    def __len__(self):
        """Return number of tables in chain."""
        if not self.has_link:
            return 0
        return len(self.path)

    # ---------------------------- Public Properties --------------------------

    @property
    def has_link(self) -> bool:
        """Return True if parent is linked to child.

        If not searched, search for path. If searched and no link is found,
        return False. If searched and link is found, return True.
        """
        if not self.searched_path:
            _ = self.path
        return self.link_type is not None

    @property
    def path_str(self) -> str:
        """Return string representation of path: parent -> {links} -> child."""
        if not self.path:
            return "No link"
        return self._link_symbol.join([self._camel(t) for t in self.path])

    @property
    def path_ft(self) -> List[FreeTable]:
        """Return FreeTables along the path."""
        path_with_ends = set([self.parent, self.child]) | set(self.path)
        return self.ft_from_list(path_with_ends, with_restr=True)

    # ------------------------------ Graph Nodes ------------------------------

    def _set_find_restr(self, table_name, restriction):
        """Set restr to look for from leaf node."""
        if isinstance(restriction, dict):
            restriction = [restriction]

        if isinstance(restriction, list) and all(
            [isinstance(r, dict) for r in restriction]
        ):
            restr_attrs = set(key for restr in restriction for key in restr)
            find_restr = restriction
        elif isinstance(restriction, str):
            restr_attrs = set()  # modified by make_condition
            table_ft = self._get_ft(table_name)
            find_restr = make_condition(table_ft, restriction, restr_attrs)
        else:
            raise ValueError(
                f"Invalid restriction type, use STR: {restriction}"
            )

        self._set_node(table_name, "restr_attrs", restr_attrs)
        self._set_node(table_name, "find_restr", find_restr)

    def _get_find_restr(self, table) -> Tuple[str, Set[str]]:
        """Get restr and restr_attrs from leaf node."""
        node = self._get_node(table)
        return node.get("find_restr", False), node.get("restr_attrs", set())

    # ---------------------------- Graph Traversal ----------------------------

    def cascade_search(self) -> None:
        """Cascade restriction through graph to search for applicable table."""
        if self.cascaded:
            return
        restriction, restr_attrs = self._get_find_restr(self.leaf)
        self.cascade1_search(
            table=self.leaf,
            restriction=restriction,
            restr_attrs=restr_attrs,
            replace=True,
        )
        if not self.found_restr:
            self.link_type = None
            searched = (
                "parents" if self.direction == Direction.UP else "children"
            )
            logger.warning(
                f"Restriction could not be applied to any {searched}.\n\t"
                + f"From: {self.leaves}\n\t"
                + f"Restr: {restriction}"
            )

    def _set_found_vars(self, table):
        """Set found_restr and searched_tables."""
        self._set_restr(table, self.search_restr, replace=True)
        self.found_restr = True

        and_parts = set([table])
        if master := get_master(table):
            and_parts.add(master)
        if parts := self._get_ft(table).parts():
            and_parts.update(parts)

        self.searched_tables.update(and_parts)

        if self.direction == Direction.UP:
            self.parent = table
        elif self.direction == Direction.DOWN:
            self.child = table

        self._log_truncate(f"FVars: {self._camel(table)}")

        self.direction = ~self.direction
        _ = self.path  # Reset path

    def cascade1_search(
        self,
        table: str = None,
        restriction: str = True,
        restr_attrs: Set[str] = None,
        replace: bool = True,
        limit: int = 100,
        **kwargs,
    ):
        """Search parents/children for a match of the provided restriction."""
        if (
            self.found_restr
            or not table
            or limit < 1
            or table in self.searched_tables
        ):
            return

        self.searched_tables.add(table)
        next_tables, next_func = self._get_next_tables(table, self.direction)

        for next_table, data in next_tables.items():
            if next_table.isnumeric():
                next_table, data = next_func(next_table).popitem()
            self._log_truncate(
                f"Search Link: {self._camel(table)} -> {self._camel(next_table)}"
            )

            if next_table in self.no_visit or table == next_table:
                reason = "Already Saw" if next_table == table else "Banned Tbl "
                self._log_truncate(f"{reason}: {self._camel(next_table)}")
                continue

            next_ft = self._get_ft(next_table)
            if restr_attrs.issubset(set(next_ft.heading.names)):
                self._log_truncate(f"Found: {self._camel(next_table)}")
                self._set_found_vars(next_table)
                return

            self.cascade1_search(
                table=next_table,
                restriction=restriction,
                restr_attrs=restr_attrs,
                replace=replace,
                limit=limit - 1,
                **data,
            )
            if self.found_restr:
                return

    # ------------------------------ Path Finding ------------------------------

    def find_path(self, directed=True) -> List[str]:
        """Return list of full table names in chain.

        Parameters
        ----------
        directed : bool, optional
            If True, use directed graph. If False, use undirected graph.
            Defaults to True. Undirected permits paths to traverse from merge
            part-parent -> merge part -> merge table. Undirected excludes
            PERIPHERAL_TABLES like interval_list, nwbfile, etc.

        Returns
        -------
        List[str]
            List of names in the path.
        """
        source, target = self.parent, self.child
        search_graph = (  # Copy to ensure orig not modified by no_visit
            self.graph.copy() if directed else self.undirect_graph.copy()
        )

        try:
            path = shortest_path(search_graph, source, target)
        except NetworkXNoPath:
            return None  # No path found, parent func may do undirected search
        except NodeNotFound:
            self.searched_path = True  # No path found, don't search again
            return None

        self._log_truncate(f"Path Found : {path}")

        ignore_nodes = self.graph.nodes - set(path)
        self.no_visit.update(ignore_nodes)

        return path

    @cached_property
    def path(self) -> list:
        """Return list of full table names in chain."""
        if self.searched_path and not self.has_link:
            return None

        path = None
        if path := self.find_path(directed=True):
            self.link_type = "directed"
        elif path := self.find_path(directed=False):
            self.link_type = "undirected"
        else:  # Search with peripheral
            self.no_visit.difference_update(PERIPHERAL_TABLES)
            if path := self.find_path(directed=True):
                self.link_type = "directed with peripheral"
            elif path := self.find_path(directed=False):
                self.link_type = "undirected with peripheral"
        self.searched_path = True

        return path

    def cascade(
        self,
        restriction: str = None,
        direction: Direction = None,
        null_on_fail: bool = True,
        **kwargs,
    ):
<<<<<<< HEAD
        if not self.has_link or self.cascaded:
=======
        """Cascade restriction up or down the chain."""
        if not self.has_link:
>>>>>>> 6be6b71c
            return

        _ = self.path

        direction = Direction(direction) or self.direction
        if direction == Direction.UP:
            start, end = self.child, self.parent
        elif direction == Direction.DOWN:
            start, end = self.parent, self.child
        else:
            raise ValueError(f"Invalid direction: {direction}")

        self.cascade1(
            table=start,
            restriction=restriction or self._get_restr(start) or True,
            direction=direction,
            replace=True,
        )

        # Cascade will stop if any restriction is empty, so set rest to None
        # This would cause issues if we want a table partway through the chain
        # but that's not a typical use case, were the start and end are desired
<<<<<<< HEAD
        if null_on_fail:
            non_numeric = [
                t for t in self.path if not t.isnumeric() and t != start
            ]
            if any(self._get_restr(t) is None for t in non_numeric):
                for table in non_numeric:
=======
        safe_tbls = [
            t for t in self.path if not t.isnumeric() and not self._is_out(t)
        ]
        if any(self._get_restr(t) is None for t in safe_tbls):
            for table in safe_tbls:
                if table is not start:
>>>>>>> 6be6b71c
                    self._set_restr(table, False, replace=True)

        self.cascaded = True

        return self._get_ft(end, with_restr=True)

    def restrict_by(self, *args, **kwargs) -> None:
        """Cascade passthrough."""
        return self.cascade(*args, **kwargs)


import importlib
import inspect
from itertools import product as iter_product
from pathlib import Path

import datajoint as dj
from datajoint.autopopulate import AutoPopulate


class ImportedGraph(TableChain):
    def __init__(
        self,
        target: TableChain = None,
        class_map: dict = None,
        new_restr: str = None,
        banned_tables: list = None,
        *args,
        **kwargs,
    ):
        banned_tables = banned_tables or []
        banned_tables.extend(list(getattr(target, "no_visit", [])))

        super().__init__(banned_tables=banned_tables, *args, **kwargs)
        self._class_map = class_map
        self.target = target

        if new_restr:
            self.cascade(
                direction=Direction.DOWN,
                restriction=new_restr,
                null_on_fail=False,
            )

    def merged_list_of_dicts(self, *args):
        # TODO: accept list from multi-table fetches
        merged = []
        # merged = [{**a, **b} for a, b in iter_product(list1, list2)]
        for combo in iter_product(*args):
            new = dict()
            for this_dict in combo:
                new.update(this_dict)
            merged.append(new)
        return merged

    def cascade1_target(self, next_tbl: str = None):
        target = self.target
        if (
            not self.target  # Missing target
            or not self.has_link  # Cannot find path
            or not target._get_restr(self.child)  # Target not at end of chain
        ):
            self._log_truncate("No target or no link")
            return

        # Find next table to cascade to
        next_tbl = next_tbl or self.find_cascade_stop()
        next_class = self._get_class(next_tbl, with_restr=False)

        # Find that table's parents
        all_parents = set(self._get_ft(next_tbl).parents())
        filled_parents = all_parents & self.visited  # Already visited
        next_parents = all_parents - self.visited  # Need to check target

        self._log_truncate(f"Next   : {next_tbl}, {next_parents}")

        # Parent keys.
        # Use all combinations, assume want all given self.parent restriction
        # List[List[Dict[str, str]]] N_parents[N_keys] # Parent keys
        parent_keys = []
        for parent in filled_parents:
            attr_map = self._get_edge(parent, next_tbl)[1]["attr_map"]
            parent_keys.append(self._get_key(parent, attr_map=attr_map))
        for parent in next_parents:
            attr_map = target._get_edge(parent, next_tbl)[1]["attr_map"]
            parent_keys.append(target._get_key(parent, attr_map=attr_map))
        next_inserts = self.merged_list_of_dicts(*parent_keys)

        # Populate or insert next table
        if isinstance(next_class, (dj.Imported, dj.Computed)):
            self._log_truncate(f"AutoPop: {next_tbl}")
            next_class.populate(next_inserts)
        else:  # Insert directly
            self._log_truncate(f"Insert : {next_tbl}")
            next_class.insert(next_inserts, skip_duplicates=True)

        # Cascade to next table
        self.cascade1(next(iter(filled_parents)), direction=Direction.DOWN)

        # TODO: gets hung up on selection table before a merge

    def cascade_target(self, limit=20):
        while limit > 0 and self.find_cascade_stop():
            self.cascade1_target()
            limit -= 1

    def find_cascade_stop(self):
        """Find the first table in the chain without a restriction."""
        for table in self.non_alias(self.path):
            if self._get_restr(table) is False:
                return table
        return None

    # -------------------- Map Package for Importing Class --------------------
    # This is needed to run populate on tables directly.
    # Dict[Class, Dict[Schema, Module]
    # TODO: use datajoint regex to only import Imported/Computed tables

    @cached_property
    def class_map(self):
        if not self._class_map:
            self._class_map = self._map_package()
        return self._class_map

    def _set_class(self, table_name: str, class_obj: Any) -> None:
        """Set class object for table name."""
        self._set_node(table_name, "class", class_obj)

    def _get_class(self, table_name: str, with_restr=True) -> Any:
        """Get class object for table name."""
        class_obj = self._get_node(table_name).get("class")
        if not class_obj:
            class_obj = self._import_class(table_name)
        if isinstance(class_obj, dj.user_tables.TableMeta):
            class_obj = class_obj()
        if not with_restr:
            return class_obj
        return class_obj & self._get_restr(table_name)

    def _map_package(self) -> dict:
        package_name = "spyglass"
        package = importlib.import_module("spyglass")
        package_path = Path(package.__file__).parent

        class_map = {}

        for py_file in package_path.rglob("*.py"):
            if py_file.stem.startswith("_"):
                continue

            # Convert file path to module path
            relative_path = py_file.relative_to(package_path)
            module_name = (
                f"{package_name}.{relative_path.with_suffix('')}".replace(
                    "/", "."
                ).replace("\\", ".")
            )

            try:
                module = importlib.import_module(module_name)

                # Check if the module has a `schema` object
                schema_obj = getattr(module, "schema", None)
                if not schema_obj:
                    self._log_truncate(f"Skipping: {module_name}")
                    continue
                schema_name = getattr(schema_obj, "database")
                entry = {schema_name: module_name}

                # Map class names to schema and module names
                self._log_truncate(f"Mapping : {module_name}")
                for name, obj in inspect.getmembers(module, inspect.isclass):
                    if "__" in name or "Mixin" in name:
                        continue
                    if "position_merge" in module_name:
                        self._log_truncate(f"Add merge: {name}")
                    if class_map.get(name):
                        class_map[name].update(entry)
                    else:
                        class_map[name] = entry

            except ImportError:
                continue

        return dict(class_map)

    def _decompose_name(self, name: str) -> Tuple[str, str, str]:
        """Decompose table name into schema and table name."""
        schema, table = self._ensure_names(name).strip("`").split(".")
        part = None
        if "__" in table and "`__" not in table:
            table, part = table.split("__")
        return schema, self._camel(table), self._camel(part)

    def _import_class(self, table_name: str) -> Any:
        schema_name, class_name, part_name = self._decompose_name(table_name)
        class_map = self.class_map
        module_name = class_map.get(class_name, {}).get(schema_name.strip("`"))

        if not module_name:
            raise ImportError(f"Class {class_name} not found in the package.")

        module = importlib.import_module(module_name)
        table_class = getattr(module, class_name)
        if part_name:
            table_class = getattr(table_class, part_name)
        return table_class<|MERGE_RESOLUTION|>--- conflicted
+++ resolved
@@ -12,13 +12,8 @@
 from typing import Any, Dict, Iterable, List, Set, Tuple, Union
 
 from datajoint import FreeTable, Table
-<<<<<<< HEAD
 from datajoint.condition import AndList, make_condition
-from datajoint.dependencies import unite_master_parts
-=======
-from datajoint.condition import make_condition
 from datajoint.hash import key_hash
->>>>>>> 6be6b71c
 from datajoint.user_tables import TableMeta
 from datajoint.utils import get_master, to_camel_case
 from networkx import (
@@ -1211,12 +1206,7 @@
         null_on_fail: bool = True,
         **kwargs,
     ):
-<<<<<<< HEAD
         if not self.has_link or self.cascaded:
-=======
-        """Cascade restriction up or down the chain."""
-        if not self.has_link:
->>>>>>> 6be6b71c
             return
 
         _ = self.path
@@ -1239,21 +1229,14 @@
         # Cascade will stop if any restriction is empty, so set rest to None
         # This would cause issues if we want a table partway through the chain
         # but that's not a typical use case, were the start and end are desired
-<<<<<<< HEAD
         if null_on_fail:
             non_numeric = [
-                t for t in self.path if not t.isnumeric() and t != start
+                t
+                for t in self.path
+                if not t.isnumeric() and t != start and not self._is_out(t)
             ]
             if any(self._get_restr(t) is None for t in non_numeric):
                 for table in non_numeric:
-=======
-        safe_tbls = [
-            t for t in self.path if not t.isnumeric() and not self._is_out(t)
-        ]
-        if any(self._get_restr(t) is None for t in safe_tbls):
-            for table in safe_tbls:
-                if table is not start:
->>>>>>> 6be6b71c
                     self._set_restr(table, False, replace=True)
 
         self.cascaded = True
@@ -1271,7 +1254,6 @@
 from pathlib import Path
 
 import datajoint as dj
-from datajoint.autopopulate import AutoPopulate
 
 
 class ImportedGraph(TableChain):
