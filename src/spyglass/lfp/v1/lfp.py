--- conflicted
+++ resolved
@@ -535,11 +535,7 @@
             )
             lfp = pynwb.ecephys.LFP(electrical_series=es)
             ecephys_module = nwbf.create_processing_module(
-<<<<<<< HEAD
-                name="ecephys", description="processed LFP band data"
-=======
                 name="ecephys", description=f"LFP data processed with {filter_name}"
->>>>>>> 7766a83a
             )
             ecephys_module.add(lfp)
             io.write(nwbf)
