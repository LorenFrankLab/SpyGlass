--- conflicted
+++ resolved
@@ -253,22 +253,14 @@
         )
         return
 
-<<<<<<< HEAD
-    import nwb_datajoint.common as ndc
-=======
-    import nwb_datajoint.spikesorting as nds
->>>>>>> 7878427a
+    import nwb_datajoint.spikesorting as nds
     import nwb_datajoint.figurl_views as ndf
     with open(yaml_file_name, 'r') as f:
         x = yaml.safe_load(f)
     x = { k: x[k] for k in sample_spike_sorting_recording_selection_key.keys() }
     if replace:
         (ndf.SpikeSortingRecordingView & x).delete()
-<<<<<<< HEAD
-    ndf.SpikeSortingRecordingView.populate([(ndc.SpikeSortingRecording & x).proj()])
-=======
     ndf.SpikeSortingRecordingView.populate([(nds.SpikeSortingRecording & x).proj()])
->>>>>>> 7878427a
     figurl = (ndf.SpikeSortingRecordingView & x).fetch1('figurl')
     print(figurl)
 
@@ -371,22 +363,14 @@
         )
         return
 
-<<<<<<< HEAD
-    import nwb_datajoint.common as ndc
-=======
-    import nwb_datajoint.spikesorting as nds
->>>>>>> 7878427a
+    import nwb_datajoint.spikesorting as nds
     import nwb_datajoint.figurl_views as ndf
     with open(yaml_file_name, 'r') as f:
         x = yaml.safe_load(f)
     x = { k: x[k] for k in sample_spike_sorting_key.keys() }
     if replace:
         (ndf.SpikeSortingView & x).delete()
-<<<<<<< HEAD
-    ndf.SpikeSortingView.populate([(ndc.SpikeSorting & x).proj()])
-=======
     ndf.SpikeSortingView.populate([(nds.SpikeSorting & x).proj()])
->>>>>>> 7878427a
     figurl = (ndf.SpikeSortingView & x).fetch1('figurl')
     print(figurl)
 
