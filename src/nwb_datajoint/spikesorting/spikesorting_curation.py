--- conflicted
+++ resolved
@@ -522,12 +522,7 @@
                 raise Exception(
                     f'{metric}: "{comparison_list[0]}" '
                     f'not in list of available comparisons')
-<<<<<<< HEAD
-            if (type(comparison_list[1]) != int and
-                    type(comparison_list[1]) != float):
-=======
             if not isinstance(comparison_list[1], (int, float)):
->>>>>>> c856ad86
                 raise Exception(f'{metric}: {comparison_list[1]} is of type '
                                 f'{type(comparison_list[1])} and not a number')
             for label in comparison_list[2]:
