from copy import Error
import json
import os
import pathlib
import re
import tempfile
import time
from pathlib import Path
import shutil

import datajoint as dj
import kachery_client as kc
import numpy as np
from numpy.core.records import record
import os
import pandas as pd
import pynwb
import scipy.stats as stats
import sortingview as sv
import spikeextractors as se
from spikeextractors.extractors.numpyextractors.numpyextractors import NumpySortingExtractor
from spikeextractors.extractors.nwbextractors.nwbextractors import NwbSortingExtractor
import spikesorters as ss
import spiketoolkit as st
from mountainsort4._mdaio_impl import readmda

from .common_device import Probe
from .common_lab import LabMember, LabTeam
from .common_ephys import Electrode, ElectrodeGroup, Raw
from .common_interval import (IntervalList, SortInterval,
                              interval_list_excludes_ind,
                              interval_list_intersect)
from .common_nwbfile import AnalysisNwbfile, Nwbfile
from .common_session import Session
from .dj_helper_fn import dj_replace, fetch_nwb
from .nwb_helper_fn import get_valid_intervals


class Timer:
    """
    Timer context manager for measuring time taken by each sorting step
    """

    def __init__(self, *, label='', verbose=False):
        self._label = label
        self._start_time = None
        self._stop_time = None
        self._verbose = verbose

    def elapsed(self):
        if self._stop_time is None:
            return time.time() - self._start_time
        else:
            return self._stop_time - self._start_time

    def __enter__(self):
        self._start_time = time.time()
        return self

    def __exit__(self, exc_type, exc_value, exc_tb):
        self._stop_time = time.time()
        if self._verbose:
            print(f"Elapsed time for {self._label}: {self.elapsed()} sec")


schema = dj.schema('common_spikesorting')


@schema
class SortGroup(dj.Manual):
    definition = """
    # Table for holding the set of electrodes that will be sorted together
    -> Session
    sort_group_id : int  # identifier for a group of electrodes
    ---
    sort_reference_electrode_id = -1 : int  # the electrode to use for reference. -1: no reference, -2: common median
    """

    class SortGroupElectrode(dj.Part):
        definition = """
        -> master
        -> Electrode
        """

    def set_group_by_shank(self, nwb_file_name, references=None, omit_ref_electrode_group=False):
        """
        Adds sort group entries in SortGroup table based on shank
        Assigns groups to all non-bad channel electrodes based on their shank:
        - Electrodes from probes with 1 shank (e.g. tetrodes) are placed in a
            single group
        - Electrodes from probes with multiple shanks (e.g. polymer probes) are
            placed in one group per shank

        Parameters
        ----------
        nwb_file_name : str
            the name of the NWB file whose electrodes should be put into sorting groups
        references : dict
            Optional. If passed, used to set references. Otherwise, references set using
            original reference electrodes from config. Keys: electrode groups. Values: reference electrode.
        omit_ref_electrode_group : bool
            Optional. If True, no sort group is defined for electrode group of reference.
        """
        # delete any current groups
        (SortGroup & {'nwb_file_name': nwb_file_name}).delete()
        # get the electrodes from this NWB file
        electrodes = (Electrode() & {'nwb_file_name': nwb_file_name} & {
                      'bad_channel': 'False'}).fetch()
        e_groups = list(np.unique(electrodes['electrode_group_name']))
        e_groups.sort(key=int)  # sort electrode groups numerically
        sort_group = 0
        sg_key = dict()
        sge_key = dict()
        sg_key['nwb_file_name'] = sge_key['nwb_file_name'] = nwb_file_name
        for e_group in e_groups:
            # for each electrode group, get a list of the unique shank numbers
            shank_list = np.unique(
                electrodes['probe_shank'][electrodes['electrode_group_name'] == e_group])
            sge_key['electrode_group_name'] = e_group
            # get the indices of all electrodes in this group / shank and set their sorting group
            for shank in shank_list:
                sg_key['sort_group_id'] = sge_key['sort_group_id'] = sort_group
                # specify reference electrode. Use 'references' if passed, otherwise use reference from config
                if not references:
                    shank_elect_ref = electrodes['original_reference_electrode'][np.logical_and(electrodes['electrode_group_name'] == e_group,
                                                                                            electrodes['probe_shank'] == shank)]
                    if np.max(shank_elect_ref) == np.min(shank_elect_ref):
                        sg_key['sort_reference_electrode_id'] = shank_elect_ref[0]
                    else:
                        ValueError(
                            f'Error in electrode group {e_group}: reference electrodes are not all the same')
                else:
                    if e_group not in references.keys():
                        raise Exception(f"electrode group {e_group} not a key in references, so cannot set reference")
                    else:
                        sg_key['sort_reference_electrode_id'] = references[e_group]

                # If not omitting electrode group that reference electrode is a part of, or if doing this but current
                # electrode group not same as reference electrode group, insert sort group and procceed to define sort
                # group electrodes
                reference_electrode_group = \
                electrodes[electrodes["electrode_id"] == sg_key['sort_reference_electrode_id']][
                    "electrode_group_name"]
                # If reference electrode corresponds to a real electrode (and not for example the flag for common
                # average referencing),
                # check that exactly one electrode group was found for it, and take that electrode group.
                if len(reference_electrode_group) == 1:
                    reference_electrode_group = reference_electrode_group[0]
                elif (int(sg_key['sort_reference_electrode_id']) > 0) and (len(reference_electrode_group) != 1):
                    raise Exception(
                        f"Should have found exactly one electrode group for reference electrode,"
                        f"but found {len(reference_electrode_group)}.")
                if not omit_ref_electrode_group or (str(e_group) != str(reference_electrode_group)):
                    self.insert1(sg_key)
                    shank_elect = electrodes['electrode_id'][np.logical_and(electrodes['electrode_group_name'] == e_group,
                                                                            electrodes['probe_shank'] == shank)]
                    for elect in shank_elect:
                        sge_key['electrode_id'] = elect
                        self.SortGroupElectrode().insert1(sge_key)
                    sort_group += 1
                else:
                    print(f"Omitting electrode group {e_group} from sort groups because contains reference.")

    def set_group_by_electrode_group(self, nwb_file_name):
        '''
        :param: nwb_file_name - the name of the nwb whose electrodes should be put into sorting groups
        :return: None
        Assign groups to all non-bad channel electrodes based on their electrode group and sets the reference for each group
        to the reference for the first channel of the group.
        '''
        # delete any current groups
        (SortGroup & {'nwb_file_name': nwb_file_name}).delete()
        # get the electrodes from this NWB file
        electrodes = (Electrode() & {'nwb_file_name': nwb_file_name} & {
                      'bad_channel': 'False'}).fetch()
        e_groups = np.unique(electrodes['electrode_group_name'])
        sg_key = dict()
        sge_key = dict()
        sg_key['nwb_file_name'] = sge_key['nwb_file_name'] = nwb_file_name
        sort_group = 0
        for e_group in e_groups:
            sge_key['electrode_group_name'] = e_group
            #sg_key['sort_group_id'] = sge_key['sort_group_id'] = sort_group
            #TEST
            sg_key['sort_group_id'] = sge_key['sort_group_id'] = int(e_group)
            # get the list of references and make sure they are all the same
            shank_elect_ref = electrodes['original_reference_electrode'][electrodes['electrode_group_name'] == e_group]
            if np.max(shank_elect_ref) == np.min(shank_elect_ref):
                sg_key['sort_reference_electrode_id'] = shank_elect_ref[0]
            else:
                ValueError(
                    f'Error in electrode group {e_group}: reference electrodes are not all the same')
            self.insert1(sg_key)

            shank_elect = electrodes['electrode_id'][electrodes['electrode_group_name'] == e_group]
            for elect in shank_elect:
                sge_key['electrode_id'] = elect
                self.SortGroupElectrode().insert1(sge_key)
            sort_group += 1

    def set_reference_from_list(self, nwb_file_name, sort_group_ref_list):
        '''
        Set the reference electrode from a list containing sort groups and reference electrodes
        :param: sort_group_ref_list - 2D array or list where each row is [sort_group_id reference_electrode]
        :param: nwb_file_name - The name of the NWB file whose electrodes' references should be updated
        :return: Null
        '''
        key = dict()
        key['nwb_file_name'] = nwb_file_name
        sort_group_list = (SortGroup() & key).fetch1()
        for sort_group in sort_group_list:
            key['sort_group_id'] = sort_group
            self.insert(dj_replace(sort_group_list, sort_group_ref_list,
                                    'sort_group_id', 'sort_reference_electrode_id'),
                                             replace="True")

    def get_geometry(self, sort_group_id, nwb_file_name):
        """
        Returns a list with the x,y coordinates of the electrodes in the sort group
        for use with the SpikeInterface package. Converts z locations to y where appropriate
        :param sort_group_id: the id of the sort group
        :param nwb_file_name: the name of the nwb file for the session you wish to use
        :param prb_file_name: the name of the output prb file
        :return: geometry: list of coordinate pairs, one per electrode
        """

        # create the channel_groups dictiorary
        channel_group = dict()
        key = dict()
        key['nwb_file_name'] = nwb_file_name
        sort_group_list = (SortGroup() & key).fetch('sort_group_id')
        max_group = int(np.max(np.asarray(sort_group_list)))
        electrodes = (Electrode() & key).fetch()

        key['sort_group_id'] = sort_group_id
        sort_group_electrodes = (SortGroup.SortGroupElectrode() & key).fetch()
        electrode_group_name = sort_group_electrodes['electrode_group_name'][0]
        probe_type = (ElectrodeGroup & {'nwb_file_name': nwb_file_name,
                                        'electrode_group_name': electrode_group_name}).fetch1('probe_type')
        channel_group[sort_group_id] = dict()
        channel_group[sort_group_id]['channels'] = sort_group_electrodes['electrode_id'].tolist()

        label = list()
        n_chan = len(channel_group[sort_group_id]['channels'])

        geometry = np.zeros((n_chan, 2), dtype='float')
        tmp_geom = np.zeros((n_chan, 3), dtype='float')
        for i, electrode_id in enumerate(channel_group[sort_group_id]['channels']):
            # get the relative x and y locations of this channel from the probe table
            probe_electrode = int(
                electrodes['probe_electrode'][electrodes['electrode_id'] == electrode_id])
            rel_x, rel_y, rel_z = (Probe().Electrode() & {'probe_type': probe_type,
                                                          'probe_electrode': probe_electrode}).fetch('rel_x', 'rel_y', 'rel_z')
            # TODO: Fix this HACK when we can use probeinterface:
            rel_x = float(rel_x)
            rel_y = float(rel_y)
            rel_z = float(rel_z)
            tmp_geom[i, :] = [rel_x, rel_y, rel_z]

        # figure out which columns have coordinates
        n_found = 0
        for i in range(3):
            if np.any(np.nonzero(tmp_geom[:, i])):
                if n_found < 2:
                    geometry[:, n_found] = tmp_geom[:, i]
                    n_found += 1
                else:
                    Warning(
                        f'Relative electrode locations have three coordinates; only two are currenlty supported')
        return np.ndarray.tolist(geometry)

@schema
class SpikeSortingFilterParameters(dj.Manual):
    definition = """
    filter_parameter_set_name: varchar(200)
    ---
    filter_parameter_dict: blob
    """
    def insert_default(self):
        # set up the default filter parameters
        frequency_min = 300  # high pass filter value
        frequency_max = 6000  # low pass filter value
        filter_width = 1000  # the number of coefficients in the filter
        filter_chunk_size = 2000000  # the size of the chunk for the filtering

        filter_param_dict = dict()
        filter_param_dict['filter_parameter_set_name'] = 'default'
        filter_param_dict['filter_parameter_dict'] = {'frequency_min': frequency_min,
                                                    'frequency_max': frequency_max,
                                                    'filter_width': filter_width,
                                                    'filter_chunk_size': filter_chunk_size}
        self.insert1(filter_param_dict, skip_duplicates=True)


@schema
class SpikeSortingArtifactDetectionParameters(dj.Manual):
    definition = """
    # Table for holding parameters related to artifact detection
    # Note that
    artifact_parameter_name: varchar(200) #name for this set of parameters
    ---
    parameter_dict: blob    # dictionary of parameters for get_no_artifact_times() function
    """

    def insert_default(self):
        """Insert the default artifact parameters ('none') with a appropriate parameter dict .
        """
        param_dict = {}
        param_dict['skip'] = True
        param_dict['zscore_thresh'] = -1.0
        param_dict['amplitude_thresh'] = -1.0
        param_dict['proportion_above_thresh'] = -1.0
        param_dict['zero_window_len'] = 30 # 1 ms at 30 KHz, but this is of course skipped
        self.insert1({'artifact_parameter_name': 'none', 'parameter_dict' : param_dict},
                        skip_duplicates=True)

    def get_no_artifact_times(self, recording, zscore_thresh=-1.0, amplitude_thresh=-1.0,
                              proportion_above_thresh=1.0, zero_window_len=1.0, skip: bool=True):
        """returns an interval list of valid times, excluding detected artifacts found in data within recording extractor.
        Artifacts are defined as periods where the absolute amplitude of the signal exceeds one
        or both specified thresholds on the proportion of channels specified, with the period extended
        by the zero_window/2 samples on each side
        Threshold values <0 are ignored.

        :param recording: recording extractor
        :type recording: SpikeInterface recording extractor object
        :param zscore_thresh: Stdev threshold for exclusion, defaults to -1.0
        :type zscore_thresh: float, optional
        :param amplitude_thresh: Amplitude threshold for exclusion, defaults to -1.0
        :type amplitude_thresh: float, optional
        :param proportion_above_thresh:
        :type float, optional
        :param zero_window_len: the width of the window in milliseconds to zero out (window/2 on each side of threshold crossing)
        :type int, optional
        :return: [array of valid times]
        :type: [numpy array]
        """

        # if no thresholds were specified, we return an array with the timestamps of the first and last samples
        if zscore_thresh <= 0 and amplitude_thresh <= 0:
            return np.asarray([[recording._timestamps[0], recording._timestamps[recording.get_num_frames()-1]]])

        half_window_points = np.round(
            recording.get_sampling_frequency() * 1000 * zero_window_len / 2)
        # get the data traces
        data = recording.get_traces()

        # compute the number of electrodes that have to be above threshold based on the number of rows of data
        nelect_above = np.round(
            proportion_above_thresh * len(recording.get_channel_ids()))

        # apply the amplitude threshold
        above_a = np.abs(data) > amplitude_thresh

        # zscore the data and get the absolute value for thresholding
        dataz = np.abs(stats.zscore(data, axis=1))
        above_z = dataz > zscore_thresh

        above_both = np.ravel(np.argwhere(
            np.sum(np.logical_and(above_z, above_a), axis=0) >= nelect_above))
        valid_timestamps = recording._timestamps
        # for each above threshold point, set the timestamps on either side of it to -1
        for a in above_both:
            valid_timestamps[a - half_window_points:a +
                             half_window_points] = -1

        # use get_valid_intervals to find all of the resulting valid times.
        return get_valid_intervals(valid_timestamps[valid_timestamps != -1], recording.get_sampling_frequency(), 1.5, 0.001)


@schema
class SpikeSortingRecordingSelection(dj.Manual):
    definition = """
    # Table for holding parameters for each recording that will be spikesorted
    -> SortGroup
    -> SortInterval
    -> SpikeSortingFilterParameters
    ---
    -> SpikeSortingArtifactDetectionParameters
    -> IntervalList
    -> LabTeam
    """

@schema
class SpikeSortingRecording(dj.Computed):
    definition = """
    # Schema for storing recording extractors
    -> SpikeSortingRecordingSelection
    ---
    -> IntervalList.proj(sort_interval_list_name='interval_list_name')
    recording_extractor_path: varchar(1000)
<<<<<<< HEAD
    recording_extractor_object: blob  # the dictionary that allows kachery to retrieve the extractor
=======
    recording_extractor_object: BLOB # the dictionary that allows kachery to retrieve the extractor
>>>>>>> 84100eae
    """
    def make(self, key):
        sort_interval_valid_times = self.get_sort_interval_valid_times(key)
        with Timer(label='getting filtered recording extractor', verbose=True):
            recording = self.get_filtered_recording_extractor(key)
            recording_timestamps = recording._timestamps

        # get the artifact detection parameters and apply artifact detection to zero out artifacts
        artifact_key = (SpikeSortingRecordingSelection & key).fetch1(
            'artifact_parameter_name')
        artifact_param_dict = (SpikeSortingArtifactDetectionParameters & {
                               'artifact_parameter_name': artifact_key}).fetch1('parameter_dict')
        #check to see if we want to do this at all
        if not artifact_param_dict['skip']:
            no_artifact_valid_times = SpikeSortingArtifactDetectionParameters().get_no_artifact_times(
                recording, **artifact_param_dict)
            # update the sort interval valid times to exclude the artifacts
            sort_interval_valid_times = interval_list_intersect(
                sort_interval_valid_times, no_artifact_valid_times)
        # exclude the invalid times
        mask = np.full(recording.get_num_frames(), True, dtype='bool')
        excluded_ind = interval_list_excludes_ind(
            sort_interval_valid_times, recording_timestamps)
        if len(excluded_ind) > 0:
            mask[interval_list_excludes_ind(
                sort_interval_valid_times, recording_timestamps)] = False
        recording = st.preprocessing.mask(recording, mask)

        #add the sort_interval_valid_times as an interval list
        tmp_key = {}
        tmp_key['nwb_file_name'] = key['nwb_file_name']
        tmp_key['interval_list_name'] = key['nwb_file_name'] + '_' + \
            key['sort_interval_name'] + '_' + str(key['sort_group_id'])+ \
            key['filter_parameter_set_name'] + '_recording'
        tmp_key['valid_times'] = sort_interval_valid_times;
        IntervalList.insert1(tmp_key, replace=True)

        # store the list of valid times for the sort
        key['sort_interval_list_name'] = tmp_key['interval_list_name']

        # Path to files that will hold the recording extractors
        key['recording_extractor_path'] = self.get_recording_extractor_save_path(key, type='h5v1')

        with Timer(label=f'writing filtered h5 recording extractor to {key["recording_extractor_path"]}',
                   verbose=True):
            #Caching the extractor seems to speed up the subsequent write
            tmpfile = tempfile.NamedTemporaryFile(dir=os.environ['NWB_DATAJOINT_TEMP_DIR'])
            recording = se.CacheRecordingExtractor(
                        recording, save_path=tmpfile.name, chunk_mb=1000, n_jobs=4)
            h5_recording = sv.LabboxEphysRecordingExtractor.store_recording_link_h5(recording,
<<<<<<< HEAD
                                                                                    key["recording_extractor_path"])
=======
                                                 key["recording_extractor_path"], dtype='int16')

>>>>>>> 84100eae
        key['recording_extractor_object'] = h5_recording.object()
        self.insert1(key)

    @staticmethod
    def get_extractor_base_path(key, type='h5v1'):
        """Returns the base save path for the extractors, creating it if needed

        :param key: key to generate the recording extractr
        :type key: dict
        :param type: type of extractor ('h5v1' or 'nwb'), defaults to 'h5v1'
        :type type: str, optional
        :return: path
        :rtype: str
        """
       # Path to files that will hold recording and sorting extractors
        extractor_base_name = key['nwb_file_name'] \
            + '_' + key['sort_interval_name'] \
            + '_' + str(key['sort_group_id']) \
            + '_' + key['filter_parameter_set_name']
        analysis_path = str(Path(os.environ['SPIKE_SORTING_STORAGE_DIR'])
                            / key['nwb_file_name'])
        if not os.path.isdir(analysis_path):
            os.mkdir(analysis_path)
        return str(Path(analysis_path) / extractor_base_name)

    @staticmethod
    def get_recording_extractor_save_path(key, type='h5v1'):
        """returns the full path for saving a recording extractor of the specified type

        Args:
            key (str): [SpikeSorting key]
            type (str, optional): [type of extractor. Currently 'h5v1' or 'nwb" are supported]. Defaults to 'h5v1'.
        """
        supported_types = ['h5v1', 'nwb']
        if type not in supported_types:
            Error(f'extractor type {type} not in supported types {supported_types}')
            return
        full_path = SpikeSortingRecording.get_extractor_base_path(key, type)
        if type == 'h5v1':
            return full_path + '_recording.' + type
        elif type == 'nwb':
            return full_path + '.' + type

    @staticmethod
    def get_sorting_extractor_save_path(key, type='h5v1', path_suffix = ''):
        """returns the full path for saving a sorting extractor of the specified type

        Args:
            key (str): [SpikeSorting key]
            type (str, optional): [type of extractor. Currently 'h5v1' or 'nwb" are supported]. Defaults to 'h5v1'.
            path_suffix (str, optional): [string to append to path (before extension)]. Defaults to ''
        """
        supported_types = ['h5v1', 'nwb']
        if type not in supported_types:
            Error(f'extractor type {type} not in supported types {supported_types}')
            return
        full_path = SpikeSortingRecording.get_extractor_base_path(key, type) + path_suffix
        if type == 'h5v1':
            return full_path + '_sorting.' + type
        elif type == 'nwb':
            return full_path + '.' + type

    def get_sort_interval_valid_times(self, key):
        """
        Identifies the intersection between sort interval specified by the user
        and the valid times (times for which neural data exist)

        Parameters
        ----------
        key: dict
            specifies a (partially filled) entry of SpikeSorting table

        Returns
        -------
        sort_interval_valid_times: ndarray of tuples
            (start, end) times for valid stretches of the sorting interval
        """
        sort_interval = (SortInterval & {'nwb_file_name': key['nwb_file_name'],
                                         'sort_interval_name': key['sort_interval_name']}).fetch1('sort_interval')
        interval_list_name = (SpikeSortingRecordingSelection &
                              key).fetch1('interval_list_name')
        valid_times = (IntervalList & {'nwb_file_name': key['nwb_file_name'],
                                       'interval_list_name': interval_list_name}).fetch1('valid_times')
        sort_interval_valid_times = interval_list_intersect(sort_interval, valid_times)
        return sort_interval_valid_times

    def get_filtered_recording_extractor(self, key):
        """
        Generates a SpikeSortingRecording object based on parameters in key.
        (1) Loads the NWB file created during insertion as a NwbRecordingExtractor
        (2) Slices the NwbRecordingExtractor in time (interval) and space (channels) to
            get a SubRecordingExtractor
        (3) Applies referencing, and bandpass filtering

        Parameters
        ----------
        key: dict

        Returns
        -------
        sub_R: se.SubRecordingExtractor
        """
        #print('In get_filtered_recording_extractor')
        with Timer(label='filtered recording extractor setup', verbose=True):
            nwb_file_abs_path = Nwbfile().get_abs_path(key['nwb_file_name'])
            with pynwb.NWBHDF5IO(nwb_file_abs_path, 'r', load_namespaces=True) as io:
                nwbfile = io.read()
                timestamps = nwbfile.acquisition['e-series'].timestamps[:]

            # raw_data_obj = (Raw & {'nwb_file_name': key['nwb_file_name']}).fetch_nwb()[0]['raw']
            # timestamps = np.asarray(raw_data_obj.timestamps)

            sort_interval = (SortInterval & {'nwb_file_name': key['nwb_file_name'],
                                             'sort_interval_name': key['sort_interval_name']}).fetch1('sort_interval')

            sort_indices = np.searchsorted(timestamps, np.ravel(sort_interval))
            # correct for sort intervals that go beyond the data
            if sort_indices[1] == len(timestamps):
                sort_indices[1] = len(timestamps)-1
            assert sort_indices[1] - sort_indices[0] > 1000, f'Error in get_recording_extractor: sort indices {sort_indices} are not valid'

            electrode_ids = (SortGroup.SortGroupElectrode & {'nwb_file_name': key['nwb_file_name'],
                                                             'sort_group_id': key['sort_group_id']}).fetch('electrode_id')
            electrode_group_name = (SortGroup.SortGroupElectrode & {'nwb_file_name': key['nwb_file_name'],
                                                                    'sort_group_id': key['sort_group_id']}).fetch('electrode_group_name')
            electrode_group_name = np.int(electrode_group_name[0])
            probe_type = (Electrode & {'nwb_file_name': key['nwb_file_name'],
                                       'electrode_group_name': electrode_group_name,
                                       'electrode_id': electrode_ids[0]}).fetch1('probe_type')

        with Timer(label='NWB recording extractor create from file', verbose=True):
            R = se.NwbRecordingExtractor(Nwbfile.get_abs_path(key['nwb_file_name']),
                                         electrical_series_name='e-series')

        sub_R = se.SubRecordingExtractor(
            R, start_frame=sort_indices[0], end_frame=sort_indices[1])

        sort_reference_electrode_id = int((SortGroup & {'nwb_file_name': key['nwb_file_name'],
                                                        'sort_group_id': key['sort_group_id']}).fetch('sort_reference_electrode_id'))

        # make a list of the channels in the sort group and the reference channel if it exists
        channel_ids = electrode_ids.tolist()

        if sort_reference_electrode_id >= 0:
            # make a list of the channels in the sort group and the reference channel if it exists
            channel_ids.append(sort_reference_electrode_id)

        sub_R = se.SubRecordingExtractor(R, channel_ids=channel_ids,
                                         start_frame=sort_indices[0],
                                         end_frame=sort_indices[1])

        # Caching the extractor GREATLY speeds up the subsequent processing and NWB writing
        tmpfile = tempfile.NamedTemporaryFile(dir=os.environ['NWB_DATAJOINT_TEMP_DIR'])
        sub_R = se.CacheRecordingExtractor(
            sub_R, save_path=tmpfile.name, chunk_mb=10000)

        if sort_reference_electrode_id >= 0:
            sub_R = st.preprocessing.common_reference(sub_R, reference='single',
                                                      ref_channels=sort_reference_electrode_id)
            # now restrict it to just the electrode IDs in the sort group
            sub_R = se.SubRecordingExtractor(
                sub_R, channel_ids=electrode_ids.tolist())

        elif sort_reference_electrode_id == -2:
            sub_R = st.preprocessing.common_reference(
                sub_R, reference='median')

        filter_params = (SpikeSortingFilterParameters & key).fetch1('filter_parameter_dict')
        sub_R = st.preprocessing.bandpass_filter(sub_R, freq_min=filter_params['frequency_min'],
                                                 freq_max=filter_params['frequency_max'],
                                                 freq_wid=filter_params['filter_width'],
                                                 chunk_size=filter_params['filter_chunk_size'],
                                                 dtype='float32', )

        # Make sure the locations are set correctly
        sub_R.set_channel_locations(SortGroup().get_geometry(
            key['sort_group_id'], key['nwb_file_name']))

        # give timestamps for the SubRecordingExtractor
        # TODO: change this once spikeextractors is updated
        sub_R._timestamps = timestamps[sort_indices[0]:sort_indices[1]]

        return sub_R

    @staticmethod
    def get_recording_timestamps(key):
        """Returns the timestamps for the specified SpikeSortingRecording entry

        Args:
            key (dict): the SpikeSortingRecording key
        Returns:
            timestamps (numpy array)
        """
        nwb_file_abs_path = Nwbfile().get_abs_path(key['nwb_file_name'])
        # TODO fix to work with any electrical series object
        with pynwb.NWBHDF5IO(nwb_file_abs_path, 'r', load_namespaces=True) as io:
            nwbfile = io.read()
            timestamps = nwbfile.acquisition['e-series'].timestamps[:]

        sort_interval = (SortInterval & {'nwb_file_name': key['nwb_file_name'],
                                         'sort_interval_name': key['sort_interval_name']}).fetch1('sort_interval')

        sort_indices = np.searchsorted(timestamps, np.ravel(sort_interval))
        timestamps = timestamps[sort_indices[0]:sort_indices[1]]
        return timestamps


@schema
class SpikeSortingWorkspace(dj.Computed):
    definition = """
    ->SpikeSortingRecording
    ---
    channel = 'franklab2' : varchar(80) # the name of the kachery channel for data sharing
    workspace_uri: varchar(1000)
    """

    def make(self, key):
        # creates a workspace for each Recording extractor
        # get the dictionary that defines the recording extractor object
        recording_object = (SpikeSortingRecording & key).fetch1('recording_extractor_object')
        # get the uri for that file, assuming h5_v1 format for the moment.
        recording = sv.LabboxEphysRecordingExtractor(recording_object)
        # create the workspace
        workspace_name = key['nwb_file_name'] + '_' + \
            key['sort_interval_name'] + '_' + str(key['sort_group_id'])
        # get uri for workspace; if does not exist, create new one
        workspace_uri = kc.get(workspace_name)
        if not workspace_uri:
            workspace_uri = sv.create_workspace(label=workspace_name).uri
            kc.set(workspace_name, workspace_uri)
        workspace = sv.load_workspace(workspace_uri)

        # delete any recordings associated with this workspace
        for recording_id in workspace.recording_ids:
            workspace.delete_recording(recording_id)

        # delete any sortings associated with this workspace
        for sorting_id in workspace.sorting_ids:
            workspace.delete_sorting(sorting_id)

        # add the recording
        recording_label = key['nwb_file_name'] + '_' + \
            key['sort_interval_name'] + '_' + str(key['sort_group_id'])+ '_recording'
        workspace.add_recording(recording=recording, label=recording_label)
        # insert
        key['workspace_uri'] = workspace_uri
        self.insert1(key)

        # Give permission to workspace based on Google account
        team_name = (SpikeSortingRecordingSelection & key).fetch1('team_name')
        team_members = (LabTeam.LabTeamMember & {'team_name': team_name}).fetch('lab_member_name')
        set_workspace_permission(workspace_name, team_members)

    def store_sorting(self, key, *, sorting, sorting_label, path_suffix = '', sorting_id=None, metrics=None):
        """store a sorting in the Workspace given by the key and in the SortingID table.
        :param key: key to SpikeSortingWorkspace
        :type key: dict
        :param sorting: sorting extractor
        :type sorting: BaseSortingExtractor
        :param sorting_label: label for sort
        :type sorting_label: str
        :param path_suffix: string to append to end of sorting extractor file name
        :type path_suffix: str
        :param metrics: spikesorting metrics, defaults to None
        :type metrics: dict
        :returns: sorting_id
        :type: str
        """
        # add the sorting to the workspace and the SortingID table
        # get the path from the Recording
        sorting_h5_path  = SpikeSortingRecording.get_sorting_extractor_save_path(key, path_suffix=path_suffix)
        if os.path.exists(sorting_h5_path):
            Warning(f'{sorting_h5_path} exists; overwriting')
        h5_sorting = sv.LabboxEphysSortingExtractor.store_sorting_link_h5(sorting, sorting_h5_path)
        s_key = (SpikeSortingRecording & key).fetch1("KEY")
        sorting_object = s_key['sorting_extractor_object'] = h5_sorting.object()

        # add the sorting to the workspace
        workspace_uri = (self & key).fetch1('workspace_uri')
        workspace = sv.load_workspace(workspace_uri)
        sorting = sv.LabboxEphysSortingExtractor(sorting_object)
        # note that we only ever have one recording per workspace
        sorting_id = s_key['sorting_id'] = workspace.add_sorting(recording_id=workspace.recording_ids[0],
                                    sorting=sorting, label=sorting_label)
        SortingID.insert1(s_key)
        if metrics is not None:
            self.add_metrics_to_sorting(key, sorting_id=sorting_id, metrics=metrics, workspace=workspace)

        return s_key['sorting_id']

    def add_metrics_to_sorting(self, key: dict, *, sorting_id, metrics, workspace=None):
        """Adds a metrics to the specified sorting
        :param key: key for a Workspace
        :type key: dict
        :param sorting_id: the sorting_id
        :type sorting_id: str
        :param metrics: dictionary of computed metrics
        :type dict
        :param workspace: SortingView workspace (default None; this will be loaded if it is not specified)
        :type SortingView workspace object
        """
        # convert the metrics for storage in the workspace
        external_metrics = [{'name': metric, 'label': metric, 'tooltip': metric,
                            'data': metrics[metric].to_dict()} for metric in metrics.columns]
        # change unit id to string
        for metric_ind in range(len(external_metrics)):
            for old_unit_id in metrics.index:
                external_metrics[metric_ind]['data'][str(
                    old_unit_id)] = external_metrics[metric_ind]['data'].pop(old_unit_id)
                # change nan to none so that json can handle it
                if np.isnan(external_metrics[metric_ind]['data'][str(old_unit_id)]):
                    external_metrics[metric_ind]['data'][str(old_unit_id)] = None
        # load the workspace if necessary
        if workspace is None:
            workspace_uri = (self & key).fetch1('workspace_uri')
            workspace = sv.load_workspace(workspace_uri)
        workspace.set_unit_metrics_for_sorting(sorting_id=sorting_id,
                                               metrics=external_metrics)

    def set_snippet_len(self, key, snippet_len):
        """Sets the snippet length based on the sorting parameters for the workspaces specified by the key

        :param key: SpikeSortingWorkspace key
        :type key: dict
        :param snippet_len: the number of points to display before and after the peak or trough
        :type snippet_len: tuple (int, int)
        """
        workspace_list = (self & key).fetch()
        if len(workspace_list) == 0:
            return
        for ss_workspace in workspace_list:
            # load the workspace
            workspace = sv.load_workspace(ss_workspace['workspace_uri'])
            workspace.set_snippet_len(snippet_len)

    def url(self, key):
        """generate a single url or a list of urls for curation from the key

        :param key: key to select one or a set of workspaces
        :type key: dict
        :return: url or a list of urls
        :rtype: string or a list of strings
        """
        # generate a single website or a list of websites for the selected key
        workspace_list = (self & key).fetch()
        if len(workspace_list) == 0:
            return None
        url_list = []
        for ss_workspace in workspace_list:
            # load the workspace
            workspace = sv.load_workspace(ss_workspace['workspace_uri'])
            F = workspace.figurl()
            url_list.append(F.url(label=workspace.label, channel=ss_workspace['channel']))
        if len(url_list) == 1:
            return url_list[0]
        else:
            return url_list

    def precalculate(self, key):
        """For each workspace specified by the key, this will run the snipped precalculation code

        Args:
            key ([dict]): key to one or more SpikeSortingWorkspaces
        Returns:
            None
        """
        workspace_uri_list = (self & key).fetch('workspace_uri')
        #TODO: consider running in parallel
        for workspace_uri in workspace_uri_list:
            try:
                workspace = sv.load_workspace(workspace_uri)
                workspace.precalculate()
            except:
                Warning(f'Error precomputing for workspace {workspace_uri}')

@schema
class SortingID(dj.Manual):
    definition = """
    # Table for holding the a sorting ID and and the sorting extractor object associated with a recording
    -> SpikeSortingRecording
    sorting_id: varchar(20) # the sorting id of the sorting that was added
    ---
    sorting_extractor_object: BLOB         # the sorting extractor dictionary to get the extract from kachery
    """

# this needs to be here because it depends on functions above
from .sorting_utils import set_workspace_permission, store_sorting_nwb

@schema
class SpikeSorter(dj.Manual):
    definition = """
    # Table that holds the list of spike sorters avaialbe through spikeinterface
    sorter_name: varchar(80) # the name of the spike sorting algorithm
    """
    def insert_from_spikeinterface(self):
        '''
        Add each of the sorters from spikeinterface.sorters
        :return: None
        '''
        sorters = ss.available_sorters()
        for sorter in sorters:
            self.insert1({'sorter_name': sorter}, skip_duplicates="True")

@schema
class SpikeSorterParameters(dj.Manual):
    definition = """
    -> SpikeSorter
    spikesorter_parameter_set_name: varchar(80) # label for this set of parameters
    ---
    parameter_dict: blob # dictionary of parameter names and values
    """

    def insert_from_spikeinterface(self):
        '''
        Add each of the default parameter dictionaries from spikeinterface.sorters
        :return: None
        '''
        # set up the default filter parameters
        sort_param_dict = dict()
        sort_param_dict['spikesorter_parameter_set_name'] = 'default'
        sorters = ss.available_sorters()
        for sorter in sorters:
            if len((SpikeSorter() & {'sorter_name': sorter}).fetch()):
                sort_param_dict['sorter_name'] = sorter
                sort_param_dict['parameter_dict'] = ss.get_default_params(
                    sorter)
                self.insert1(sort_param_dict, skip_duplicates=True)
            else:
                print(
                    f'Error in SpikeSorterParameter: sorter {sorter} not in SpikeSorter schema')
                continue



@schema
class SpikeSortingSelection(dj.Manual):
    definition = """
    # Table for holding selection of recording and parameters for each spike sorting run
    -> SpikeSortingRecording
    -> SpikeSorterParameters
    ---
    import_path = '': varchar(200) # optional path to previous curated sorting output
    """



@schema
class SpikeSorting(dj.Computed):
    definition = """
    # Table for holding spike sorting runs
    -> SpikeSortingSelection
    ---
    -> SortingID
    -> AnalysisNwbfile
    time_of_sort: int                       # the time at which the sort was done
    units_object_id: varchar(40)           # Object ID for the units in NWB file
    """

    def make(self, key):
        """
        Runs spike sorting on the data and parameters specified by the
        SpikeSortingParameter table and inserts a new entry to SpikeSorting table.
        Specifically,

        (1) Creates a new NWB file (analysis NWB file) that will hold the results of
            the sort (in .../analysis/)
        (2) Creates a se.SortingExtractor based on (2) (i.e. runs the sort)
        (3) Stores the sort and adds it to the workspace
        (4) Saves (2) and (3) to another NWB file (in .../spikesorting/)

        Parameters
        ----------
        key: dict
            partially filled entity; value of primary keys from key source
            (in this case SpikeSortingSelection)
        """

        # GET the recording extractor from the workspace
        recording_object = (SpikeSortingRecording & key).fetch1('recording_extractor_object')
        # get the uri for that file, assuming h5_v1 format for the moment.
        recording = sv.LabboxEphysRecordingExtractor(recording_object)


        # whiten the extractor for sorting and metric calculations
        print('\nWhitening recording...')
        with Timer(label=f'whitening', verbose=True):
            filter_params = (SpikeSortingFilterParameters & key).fetch1('filter_parameter_dict')
            recording = st.preprocessing.whiten(
                recording, seed=0, chunk_size=filter_params['filter_chunk_size'])

        print(f'\nRunning spike sorting on {key}...')
        sort_parameters = (SpikeSorterParameters & {'sorter_name': key['sorter_name'],
                                                    'spikesorter_parameter_set_name': key['spikesorter_parameter_set_name']}).fetch1()
        if 'NWB_DATAJOINT_TEMP_DIR' in os.environ:
            tempfile.tempdir = os.getenv('NWB_DATAJOINT_TEMP_DIR')
            with tempfile.TemporaryDirectory() as tmp_output_folder:
                os.environ['MS4_TMP_OUTPUT'] = tmp_output_folder
                sorting = ss.run_sorter(key['sorter_name'], recording,
                                        output_folder=os.getenv('MS4_TMP_OUTPUT'),
                                        **sort_parameters['parameter_dict'])
        else:
            sorting = ss.run_sorter(key['sorter_name'], recording,
                                    output_folder=None,
                                    **sort_parameters['parameter_dict'])
        key['time_of_sort'] = int(time.time())

        print('\nSaving sorting results...')       # get the sort interval valid times and the original sort interval
        sort_interval_list_name = (SpikeSortingRecording & key).fetch1('sort_interval_list_name')

        sort_interval = (SortInterval & {'nwb_file_name': key['nwb_file_name'],
                                         'sort_interval_name': key['sort_interval_name']}).fetch1('sort_interval')

        sorting_label = key['sorter_name'] + '_' + key['spikesorter_parameter_set_name']
        key['sorting_id'] = SpikeSortingWorkspace().store_sorting(key, sorting=sorting, sorting_label=sorting_label)
        # also set the snippet length

<<<<<<< HEAD
=======

>>>>>>> 84100eae
        key['analysis_file_name'], key['units_object_id'] = \
            store_sorting_nwb(key, sorting=sorting, sort_interval_list_name=sort_interval_list_name,
                              sort_interval=sort_interval)
        # add the sort_info_key to the main key

        self.insert1(key)
        print('\nDone - entry inserted to table.')

    def delete(self):
        """
        Extends the delete method of base class to implement permission checking
        """
        current_user_name = dj.config['database.user']
        entries = self.fetch()
        permission_bool = np.zeros((len(entries),))
        print(f'Attempting to delete {len(entries)} entries, checking permission...')

        for entry_idx in range(len(entries)):
            # check the team name for the entry, then look up the members in that team, then get their datajoint user names
            team_name = (SpikeSortingRecordingSelection & (SpikeSortingRecordingSelection & entries[entry_idx]).proj()).fetch1()['team_name']
            lab_member_name_list = (LabTeam.LabTeamMember & {'team_name': team_name}).fetch('lab_member_name')
            datajoint_user_names = []
            for lab_member_name in lab_member_name_list:
                datajoint_user_names.append((LabMember.LabMemberInfo & {'lab_member_name': lab_member_name}).fetch1('datajoint_user_name'))
            permission_bool[entry_idx] = current_user_name in datajoint_user_names
        if np.sum(permission_bool)==len(entries):
            print('Permission to delete all specified entries granted.')
            super().delete()
        else:
            raise Exception('You do not have permission to delete all specified entries. Not deleting anything.')

    def fetch_nwb(self, *attrs, **kwargs):
        return fetch_nwb(self, (AnalysisNwbfile, 'analysis_file_abs_path'), *attrs, **kwargs)

    def get_sorting_extractor(self, key, sort_interval):
        # TODO: replace with spikeinterface call if possible
        """Generates a numpy sorting extractor given a key that retrieves a SpikeSorting and a specified sort interval

        :param key: key for a single SpikeSorting
        :type key: dict
        :param sort_interval: [start_time, end_time]
        :type sort_interval: numpy array
        :return: a spikeextractors sorting extractor with the sorting information
        """
        # get the units object from the NWB file that the data are stored in.
        units = (SpikeSorting & key).fetch_nwb()[0]['units'].to_dataframe()
        unit_timestamps = []
        unit_labels = []

        raw_data_obj = (Raw() & {'nwb_file_name': key['nwb_file_name']}).fetch_nwb()[
            0]['raw']
        # get the indices of the data to use. Note that spike_extractors has a time_to_frame function,
        # but it seems to set the time of the first sample to 0, which will not match our intervals
        timestamps = np.asarray(raw_data_obj.timestamps)
        sort_indices = np.searchsorted(timestamps, np.ravel(sort_interval))

        unit_timestamps_list = []
        # TODO: do something more efficient here; note that searching for maching sort_intervals within pandas doesn't seem to work
        for index, unit in units.iterrows():
            if np.ndarray.all(np.ravel(unit['sort_interval']) == sort_interval):
                # unit_timestamps.extend(unit['spike_times'])
                unit_frames = np.searchsorted(
                    timestamps, unit['spike_times']) - sort_indices[0]
                unit_timestamps.extend(unit_frames)
                # unit_timestamps_list.append(unit_frames)
                unit_labels.extend([index] * len(unit['spike_times']))

        output = se.NumpySortingExtractor()
        output.set_times_labels(times=np.asarray(
            unit_timestamps), labels=np.asarray(unit_labels))
        return output

    # TODO: write a function to import sorted data
    def import_sorted_data(self, key):
        # Check if spikesorting has already been run on this dataset;
        # if import_path is not empty, that means there exists a previous spikesorting run
        import_path = (SpikeSortingSelection() & key).fetch1('import_path')
        if import_path != '':
            sort_path = Path(import_path)
            assert sort_path.exists(
            ), f'Error: import_path {import_path} does not exist when attempting to import {(SpikeSortingSelection() & key).fetch1()}'
            # the following assumes very specific file names from the franklab, change as needed
            firings_path = sort_path / 'firings_processed.mda'
            assert firings_path.exists(
            ), f'Error: {firings_path} does not exist when attempting to import {(SpikeSortingSelection() & key).fetch1()}'
            # The firings has three rows, the electrode where the peak was detected, the sample count, and the cluster ID
            firings = readmda(str(firings_path))
            # get the clips
            clips_path = sort_path / 'clips.mda'
            assert clips_path.exists(
            ), f'Error: {clips_path} does not exist when attempting to import {(SpikeSortingSelection() & key).fetch1()}'
            clips = readmda(str(clips_path))
            # get the timestamps corresponding to this sort interval
            # TODO: make sure this works on previously sorted data
            # timestamps = timestamps[np.logical_and(
            #     timestamps >= sort_interval[0], timestamps <= sort_interval[1])]
            # # get the valid times for the sort_interval
            # sort_interval_valid_times = interval_list_intersect(
            #     np.array([sort_interval]), valid_times)

            # # get a list of the cluster numbers
            # unit_ids = np.unique(firings[2, :])
            # for index, unit_id in enumerate(unit_ids):
            #     unit_indices = np.ravel(np.argwhere(firings[2, :] == unit_id))
            #     units[unit_id] = timestamps[firings[1, unit_indices]]
            #     units_templates[unit_id] = np.mean(
            #         clips[:, :, unit_indices], axis=2)
            #     units_valid_times[unit_id] = sort_interval_valid_times
            #     units_sort_interval[unit_id] = [sort_interval]

            # TODO: Process metrics and store in Units table.
            metrics_path = (sort_path / 'metrics_processed.json').exists()
            assert metrics_path.exists(
            ), f'Error: {metrics_path} does not exist when attempting to import {(SpikeSortingSelection() & key).fetch1()}'
            metrics_processed = json.load(metrics_path)

    def nightly_cleanup(self):
        """Clean up spike sorting directories that are not in the SpikeSorting table.
        This should be run after AnalysisNwbFile().nightly_cleanup()

        :return: None
        """
        # get a list of the files in the spike sorting storage directory
        dir_names = next(os.walk(os.environ['SPIKE_SORTING_STORAGE_DIR']))[1]
        # now retrieve a list of the currently used analysis nwb files
        analysis_file_names = self.fetch('analysis_file_name')
        for dir in dir_names:
            if not dir in analysis_file_names:
                full_path = str(pathlib.Path(os.environ['SPIKE_SORTING_STORAGE_DIR']) / dir)
                print(f'removing {full_path}')
                shutil.rmtree(str(pathlib.Path(os.environ['SPIKE_SORTING_STORAGE_DIR']) / dir))


@schema
class ModifySortingParameters(dj.Manual):
    definition = """
    # Table for holding parameters for modifying the sorting (e.g. merging clusters, )
    modify_sorting_parameter_set_name: varchar(200)   #name of this parameter set
    ---
    modify_sorting_parameter_dict: BLOB         #dictionary of variables and values for cluster merging
    """

@schema
class ModifySortingSelection(dj.Manual):
    definition = """
    # Table for selecting a sorting and cluster merge parameters for merging
    -> SpikeSortingRecording
    -> ModifySortingParameters
    """
    class SortingsIDs(dj.Part):
        # one entry for each sorting ID that should be used.
        definition = """
        -> SortingID
        """


@schema
class ModifySorting(dj.Computed):
    definition = """
    # Table for merging / modifying clusters based on parameters
    -> ModifySortingSelection
    ---
    -> SortingID
    -> AnalysisNwbfile
    units_object_id: varchar(40)           # Object ID for the units in NWB file
    """
    #TODO: implement cluster merge, burst merge

    # if 'delete_duplicate_spikes' in acpd:
    #     if acpd['delete_duplicate_spikes']:
    #         print('deleting duplicate spikes')
    #         # look up the detection interval
    #         param_dict = (SpikeSorterParameters & key).fetch1('parameter_dict')
    #         if 'detect_interval' not in param_dict:
    #             Warning(f'delete_duplicate_spikes enabled, but detect_interval is not specified in the spike sorter parameters {key["parameter_set_name"]}; skipping')
    #         else:
    #             unit_samples = np.empty((0,),dtype='int64')
    #             unit_labels = np.empty((0,),dtype='int64')
    #             for unit in sorting.get_unit_ids():
    #                 tmp_samples = sorting.get_unit_spike_train(unit)
    #                 invalid = np.where(np.diff(tmp_samples) < param_dict['detect_interval'])[0]
    #                 tmp_samples = np.delete(tmp_samples, invalid)
    #                 print(f'Unit {unit}: {len(invalid)} spikes deleted')
    #                 tmp_labels = np.asarray([unit]*len(tmp_samples))
    #                 unit_samples = np.hstack((unit_samples, tmp_samples))
    #                 unit_labels = np.hstack((unit_labels, tmp_labels))
    #             # sort the times and labels
    #             sort_ind = np.argsort(unit_samples)
    #             unit_samples = unit_samples[sort_ind]
    #             unit_labels = unit_labels[sort_ind]
    #             # create a numpy sorting extractor
    #             new_sorting = se.NumpySortingExtractor()
    #             new_sorting.set_times_labels(times=unit_samples, labels=unit_labels.tolist())
    #             new_sorting.set_sampling_frequency((Raw & key).fetch1('sampling_rate'))
    #             sorting_modified = True
    # if 'merge_clusters' in acpd:
    #     # do merge stuff here
    #     # initialize the labels dictionary
    #     labels = dict()
    #     labels['mergeGroups'] = []
    #     # format: labels['mergeGroups'] = [[1, 2, 5], [3, 4]] would merge units 1,2,and 5 and, separately, 3 and4
    #     labels['labelsByUnit'] = dict()
    #     # format: labels['labelsByUnit'] = {1:'accept', 2:'noise,reject'}] would label unit 1 as 'accept' and unit 2 as 'noise' and 'reject'

    #     # List of available functions for spike waveform extraction:
    #     # https://spikeinterface.readthedocs.io/en/0.13.0/api.html#module-spiketoolkit.postprocessing

    #     sorting_modified = True


@schema
class SpikeSortingWaveformParameters(dj.Manual):
    definition = """
    waveform_parameters_name: varchar(80) # the name for this set of waveform extraction parameters
    ---
    waveform_parameter_dict: blob # a dictionary containing the SpikeInterface waveform parameters
    """


@schema
class SpikeSortingMetricParameters(dj.Manual):
    definition = """
    # Table for holding the parameters for computing quality metrics
    cluster_metrics_list_name: varchar(80) # the name for this list of cluster metrics
    ---
    metric_dict: blob            # dict of SpikeInterface metrics with True / False elements to indicate whether a given metric should be computed.
    metric_parameter_dict: blob  # dict of parameters for the metrics
    """

    def get_metric_dict(self):
        """Get the current list of metrics from spike interface and create a
        dictionary with all False elemnets.
        Users should set the desired set of metrics to be true and insert a new
        entry for that set.
        """
        metrics_list = st.validation.get_quality_metrics_list()
        metric_dict = {metric: False for metric in metrics_list}
        return metric_dict

    def get_metric_parameter_dict(self):
        """
        Get params for the metrics specified in the metric dict

        Parameters
        ----------
        metric_dict: dict
          a dictionary in which a key is the name of a quality metric and the value
          is a boolean
        """
        # TODO replace with call to spiketoolkit when available
        metric_params_dict = {'isi_threshold': 0.003,                 # Interspike interval threshold in s for ISI metric (default 0.003)
                              # SNR mode: median absolute deviation ('mad) or standard deviation ('std') (default 'mad')
                              'snr_mode': 'mad',
                              # length of data to use for noise estimation (default 10.0)
                              'snr_noise_duration': 10.0,
                              # Maximum number of spikes to compute templates for SNR from (default 1000)
                              'max_spikes_per_unit_for_snr': 1000,
                              # Use 'mean' or 'median' to compute templates
                              'template_mode': 'mean',
                              # direction of the maximum channel peak: 'both', 'neg', or 'pos' (default 'both')
                              'max_channel_peak': 'both',
                              # Maximum number of spikes to compute templates for noise overlap from (default 1000)
                              'max_spikes_per_unit_for_noise_overlap': 1000,
                              # Number of features to use for PCA for noise overlap
                              'noise_overlap_num_features': 5,
                              # Number of nearest neighbors for noise overlap
                              'noise_overlap_num_knn': 1,
                              # length of period in s for evaluating drift (default 60 s)
                              'drift_metrics_interval_s': 60,
                              # Minimum number of spikes in an interval for evaluation of drift (default 10)
                              'drift_metrics_min_spikes_per_interval': 10,
                              # Max spikes to be used for silhouette metric
                              'max_spikes_for_silhouette': 1000,
                              # Number of channels to be used for the PC extraction and comparison (default 7)
                              'num_channels_to_compare': 7,
                              'max_spikes_per_cluster': 1000,         # Max spikes to be used from each unit
                              # Max spikes to be used for nearest-neighbors calculation
                              'max_spikes_for_nn': 1000,
                              # number of nearest clusters to use for nearest neighbor calculation (default 4)
                              'n_neighbors': 4,
                              # number of parallel jobs (default 96 in spiketoolkit, changed to 24)
                              'n_jobs': 24,
                              # If True, waveforms are saved as memmap object (recommended for long recordings with many channels)
                              'memmap': False,
                              'max_spikes_per_unit': 2000,            # Max spikes to use for computing waveform
                              'seed': 47,                             # Random seed for reproducibility
                              'verbose': True}                        # If nonzero (True), will be verbose in metric computation
        return metric_params_dict

    def get_default_metrics_entry(self):
        """
        Re-inserts the entry for Frank lab default parameters
        (run in case it gets accidentally deleted)
        """
        cluster_metrics_list_name = 'franklab_default_cluster_metrics'
        metric_dict = self.get_metric_dict()
        metric_dict['firing_rate'] = True
        metric_dict['nn_hit_rate'] = True
        metric_dict['noise_overlap'] = True
        metric_parameter_dict = self.get_metric_parameter_dict()
        self.insert1([cluster_metrics_list_name, metric_dict,
                      metric_parameter_dict], replace=True)

    @staticmethod
    def selected_metrics_list(metric_dict):
        return [metric for metric in metric_dict.keys() if metric_dict[metric]]

    def validate_metrics_list(self, key):
        """ Checks whether metrics_list contains only valid metric names

        :param key: key for metrics to validate
        :type key: dict
        :return: True or False
        :rtype: boolean
        """
        # TODO: get list of valid metrics from spiketoolkit when available
        valid_metrics = self.get_metric_dict()
        metric_dict = (self & key).fetch1('metric_dict')
        valid = True
        for metric in metric_dict:
            if not metric in valid_metrics.keys():
                print(
                    f'Error: {metric} not in list of valid metrics: {valid_metrics}')
                valid = False
        return valid

    def compute_metrics(self, cluster_metrics_list_name, recording, sorting):
        """
        Use spikeinterface to compute the list of selected metrics for a sorting

        Parameters
        ----------
        cluster_metrics_list_name: str
        recording: spikeinterface SpikeSortingRecording
        sorting: spikeinterface SortingExtractor

        Returns
        -------
        metrics: pandas.dataframe
        """
        m = (self & {'cluster_metrics_list_name': cluster_metrics_list_name}).fetch1()

        return st.validation.compute_quality_metrics(sorting=sorting,
                                                     recording=recording,
                                                     metric_names=self.selected_metrics_list(
                                                         m['metric_dict']),
                                                     as_dataframe=True,
                                                     **m['metric_parameter_dict'])


@schema
class AutomaticCurationParameters(dj.Manual):
    definition = """
    # Table for holding parameters for automatic aspects of curation
    automatic_curation_parameter_set_name: varchar(200)   #name of this parameter set
    ---
    automatic_curation_parameter_dict: blob         #dictionary of variables and values for automatic curation
    """
    @staticmethod
    def get_default_parameters():
        """returns a dictionary with the parameters that can be defined

        Returns:
            [dict]: dictionary of parameters
        """
        param_dict = dict()
        #param_dict['delete_duplicate_spikes'] = False
        param_dict['burst_merge'] = False
        param_dict['burst_merge_param'] = dict()
        param_dict['noise_reject'] = False
        param_dict['noise_reject_param'] = dict()
        return param_dict

@schema
class AutomaticCurationSelection(dj.Manual):
    definition = """
    # Table for holding the output
    -> SpikeSortingRecording
    -> SortingID
    ---
    -> AutomaticCurationParameters
    -> SpikeSortingMetricParameters
    """


@schema
class AutomaticCuration(dj.Computed):
    definition = """
    # Table for holding the output of automated curation applied to each spike sorting
    -> AutomaticCurationSelection
    ---
    -> AnalysisNwbfile
    units_object_id: varchar(40)           # Object ID for the units in NWB file
    automatic_curation_results_dict=NULL: blob       #dictionary of outputs from automatic curation
    """

    def make(self, key):
        # LOGIC:
        #1. Compute the requested metrics
        #3. Using metrics, add labels for noise clusters, etc.

        key['automatic_curation_results_dict'] = dict()
        re_key = (SpikeSortingRecording & key).fetch1()
        workspace_uri = (SpikeSortingWorkspace & key).fetch1('workspace_uri')

        # get the sortings to be used.
        sorting_id = key['sorting_id']

        # load the workspace, the sorting, and the recording
        workspace = sv.load_workspace(workspace_uri)
        sorting = workspace.get_sorting_extractor(sorting_id)
        recording = workspace.get_recording_extractor(workspace.recording_ids[0])

        auto_curate_param_name = (AutomaticCurationSelection & key).fetch1('automatic_curation_parameter_set_name')
        acpd = (AutomaticCurationParameters & {'automatic_curation_parameter_set_name': auto_curate_param_name}).fetch1('automatic_curation_parameter_dict')
        # check for defined automatic curation keys / parameters

        #1. Get the sorting
        analysis_file_created = False

        # get the cluster metrics list name and add a name for this sorting
<<<<<<< HEAD
        cluster_metrics_list_name = (AutomaticCurationSelection & key).fetch1('cluster_metrics_list_name')

        # 2. Calculate the metrics
        #First, whiten the recording
        with Timer(label=f'whitening and computing new quality metrics', verbose=True):
=======
        cluster_metrics_list_name = (AutomaticCurationSelection & key).fetch1('cluster_metrics_list_name') 
        metric_dict = (SpikeSortingMetricParameters & {'cluster_metrics_list_name':cluster_metrics_list_name}).fetch1('metric_dict')
        n_metrics = sum(metric_dict.values())

        # 2. Calculate the metrics
        #First, whiten the recording
        if n_metrics>0:
>>>>>>> 84100eae
            filter_params = (SpikeSortingFilterParameters & key).fetch1('filter_parameter_dict')
            recording = st.preprocessing.whiten(
                recording, seed=0, chunk_size=filter_params['filter_chunk_size'])
            tmpfile = tempfile.NamedTemporaryFile(dir=os.environ['NWB_DATAJOINT_TEMP_DIR'])
            metrics_recording = se.CacheRecordingExtractor(recording, save_path=tmpfile.name, chunk_mb=10000)
            metrics = SpikeSortingMetricParameters().compute_metrics(cluster_metrics_list_name, metrics_recording, sorting)

<<<<<<< HEAD
        # add labels to the sorting based on metrics?
        if 'noise_reject' in acpd:
                if acpd['noise_reject']:
                    # get the noise rejection parameters
                    noise_reject_param = acpd['noise_reject_param']
                    #TODO write noise/ rejection code

=======
            # add labels to the sorting based on metrics?
            if 'noise_reject' in acpd:
                    if acpd['noise_reject']:
                        # get the noise rejection parameters
                        noise_reject_param = acpd['noise_reject_param']
                        #TODO write noise/ rejection code
        else:
            metrics = None
>>>>>>> 84100eae
        # Store the sorting with metrics in the NWB file and update the metrics in the workspace
        sort_interval_list_name = (SpikeSortingRecording & key).fetch1('sort_interval_list_name')

        sort_interval = (SortInterval & {'nwb_file_name': key['nwb_file_name'],
                                         'sort_interval_name': key['sort_interval_name']}).fetch1('sort_interval')

        key['analysis_file_name'], key['units_object_id'] = \
            store_sorting_nwb(key, sorting=sorting, sort_interval_list_name=sort_interval_list_name,
            sort_interval=sort_interval, metrics=metrics)
        if n_metrics>0:
            SpikeSortingWorkspace().add_metrics_to_sorting(key, sorting_id=sorting_id, metrics=metrics)
        self.insert1(key)


    def fetch_nwb(self, *attrs, **kwargs):
        return fetch_nwb(self, (AnalysisNwbfile, 'analysis_file_abs_path'), *attrs, **kwargs)

    def delete(self):
        """
        Extends the delete method of base class to implement permission checking
        """
        current_user_name = dj.config['database.user']
        entries = self.fetch()
        permission_bool = np.zeros((len(entries),))
        print(f'Attempting to delete {len(entries)} entries, checking permission...')

        for entry_idx in range(len(entries)):
            # check the team name for the entry, then look up the members in that team, then get their datajoint user names
            team_name = (SpikeSortingRecordingSelection & (SpikeSortingRecordingSelection & entries[entry_idx]).proj()).fetch1()['team_name']
            lab_member_name_list = (LabTeam.LabTeamMember & {'team_name': team_name}).fetch('lab_member_name')
            datajoint_user_names = []
            for lab_member_name in lab_member_name_list:
                datajoint_user_names.append((LabMember.LabMemberInfo & {'lab_member_name': lab_member_name}).fetch1('datajoint_user_name'))
            permission_bool[entry_idx] = current_user_name in datajoint_user_names

        if np.sum(permission_bool)==len(entries):
            print('Permission to delete all specified entries granted.')
            # delete the sortings from the workspaces
            #for entry_idx in range(len(entries)):
                #print(entries[entry_idx])
                #TODO FIX:
                #key = (self & (self & entries[entry_idx]).proj())
                # workspace_uri = key['curation_feed_uri']
                #print(key)
                # # load the workspace and the sorting
                # workspace = sv.load_workspace(workspace_uri)
                # sorting_id = key['sorting_id']
                # workspace.delete_sorting(sorting_id)
            super().delete()
        else:
            raise Exception('You do not have permission to delete all specified entries. Not deleting anything.')
@schema
class CuratedSpikeSortingSelection(dj.Manual):
    definition = """
    -> AutomaticCuration
    ---
    -> SpikeSortingMetricParameters.proj(final_cluster_metrics_list_name='cluster_metrics_list_name')
    """

@schema
class CuratedSpikeSorting(dj.Computed):
    definition = """
    # Table for holding the output of fully curated spike sorting
    -> CuratedSpikeSortingSelection
    ---
    -> AnalysisNwbfile    # New analysis NWB file to hold unit info
    units_object_id: varchar(40)           # Object ID for the units in NWB file
    """

    class Unit(dj.Part):
        definition = """
        # Table for holding sorted units
        -> master
        unit_id: int                    # ID for each unit
        ---
        label='':              varchar(80)      # optional label for each unit
        noise_overlap=-1:      float   # noise overlap metric for each unit
        nn_isolation=-1:       float   # isolation score metric for each unit
        isi_violation=-1:      float   # ISI violation score for each unit
        firing_rate=-1:        float   # firing rate
        num_spikes=-1:         int     # total number of spikes
        """

    def make(self, key):
        # define the list of properties. TODO: get this from table definition.
        non_metric_fields = ['spike_times', 'obs_intervals', 'sort_interval']

        # Creating the curated units table involves 4 steps:
        # 1. Merging units labeled for merge
        # 2. Recalculate metrics
        # 3. Inserting accepted units into new analysis NWB file and into the Curated Units table.

        # 1. Merge
        # Get the new curated soring from the workspace.
        workspace_uri = (SpikeSortingWorkspace & key).fetch1('workspace_uri')
        workspace = sv.load_workspace(workspace_uri=workspace_uri)
        sorting_id = key['sorting_id']
        sorting = workspace.get_curated_sorting_extractor(sorting_id)

        # Get labels
        labels = workspace.get_sorting_curation(sorting_id)

        # turn labels to list of str, only including accepted units.
        accepted_units = []
        unit_labels = labels['labelsByUnit']
        for idx, unitId in enumerate(unit_labels):
            if 'accept' in unit_labels[unitId]:
                accepted_units.append(unitId)

        # remove non-primary merged units
        clusters_merged = bool(labels['mergeGroups'])
        if clusters_merged:
            clusters_merged = True
            for m in labels['mergeGroups']:
                if set(m[1:]).issubset(accepted_units):
                    for cell in m[1:]:
                        accepted_units.remove(cell)

        # get the labels for the accepted units
        labels_concat = []
        for unitId in accepted_units:
            label_concat = ','.join(unit_labels[unitId])
            labels_concat.append(label_concat)

        print(f'Found {len(accepted_units)} accepted units')

        # exit out if there are no labels or no accepted units
        if len(unit_labels) == 0 or len(accepted_units) == 0:
            print(f'{key}: no curation found or no accepted units')
            return

        # get the original units from the Automatic curation NWB file
        orig_units = (AutomaticCuration & key).fetch_nwb()[0]['units']
        orig_units = orig_units.loc[accepted_units]
        #TODO: fix if unit 0 doesn't exist
        sort_interval = orig_units.iloc[0]['sort_interval']
        sort_interval_list_name = (SpikeSortingRecording & key).fetch1('sort_interval_list_name')

        # 2. Recalculate metrics for curated units to account for merges if there were any
        # get the recording extractor
        if clusters_merged:
            with Timer(label=f'Whitening and recomputing metrics', verbose=True):
                recording = workspace.get_recording_extractor(
                    workspace.recording_ids[0])
                tmpfile = tempfile.NamedTemporaryFile(dir=os.environ['NWB_DATAJOINT_TEMP_DIR'])
                recording = se.CacheRecordingExtractor(
                                    recording, save_path=tmpfile.name, chunk_mb=10000)
                # whiten the recording
                filter_params = (SpikeSortingFilterParameters & key).fetch1('filter_parameter_dict')
                recording = st.preprocessing.whiten(
                    recording, seed=0, chunk_size=filter_params['filter_chunk_size'])
                cluster_metrics_list_name = (CuratedSpikeSortingSelection & key).fetch1('final_cluster_metrics_list_name')
                metrics = SpikeSortingMetricParameters().compute_metrics(cluster_metrics_list_name, recording, sorting)
        else:
            # create the metrics table
            for col_name in orig_units.columns:
                if col_name in non_metric_fields:
                    orig_units = orig_units.drop(col_name, axis=1)
            metrics = orig_units

        # Limit the metrics to accepted units
        metrics = metrics.loc[accepted_units]

        # 3. Save the accepted, merged units and their metrics
        # load the AnalysisNWBFile from the original sort to get the sort_interval_valid times and the sort_interval
        key['analysis_file_name'], key['units_object_id'] = \
            store_sorting_nwb(key, sorting=sorting, sort_interval_list_name=sort_interval_list_name,
                              sort_interval=sort_interval, metrics=metrics, unit_ids=accepted_units)

        # Insert entry to CuratedSpikeSorting table
        self.insert1(key)

        # Remove the non primary key entries.
        del key['units_object_id']
        del key['analysis_file_name']

        units_table = (CuratedSpikeSorting & key).fetch_nwb()[0]['units']

        # Add entries to CuratedSpikeSorting.Units table
        unit_key = key
        for unit_num, unit in units_table.iterrows():
            unit_key['unit_id'] = unit_num
            for property in unit.index:
                if property not in non_metric_fields:
                    unit_key[property] = unit[property]
            CuratedSpikeSorting.Unit.insert1(unit_key)

    def metrics_fields(self):
        """Returns a list of the metrics that are currently in the Units table
        """
        unit_fields = list(self.Unit().fetch(limit=1, as_dict=True)[0].keys())
        parent_fields = list(CuratedSpikeSorting.fetch(limit=1, as_dict=True)[0].keys())
        parent_fields.extend(['unit_id', 'label'])
        return [field for field in unit_fields if field not in parent_fields]

    def delete(self):
        """
        Extends the delete method of base class to implement permission checking
        """
        current_user_name = dj.config['database.user']
        entries = self.fetch()
        permission_bool = np.zeros((len(entries),))
        print(f'Attempting to delete {len(entries)} entries, checking permission...')

        for entry_idx in range(len(entries)):
            # check the team name for the entry, then look up the members in that team, then get their datajoint user names
            team_name = (SpikeSortingRecordingSelection & (SpikeSortingRecordingSelection & entries[entry_idx]).proj()).fetch1()['team_name']
            lab_member_name_list = (LabTeam.LabTeamMember & {'team_name': team_name}).fetch('lab_member_name')
            datajoint_user_names = []
            for lab_member_name in lab_member_name_list:
                datajoint_user_names.append((LabMember.LabMemberInfo & {'lab_member_name': lab_member_name}).fetch1('datajoint_user_name'))
            permission_bool[entry_idx] = current_user_name in datajoint_user_names
        if np.sum(permission_bool)==len(entries):
            print('Permission to delete all specified entries granted.')
            super().delete()
        else:
            raise Exception('You do not have permission to delete all specified entries. Not deleting anything.')

    def fetch_nwb(self, *attrs, **kwargs):
        return fetch_nwb(self, (AnalysisNwbfile, 'analysis_file_abs_path'), *attrs, **kwargs)

    def delete_extractors(self, key):
        """Delete directories with sorting and recording extractors that are no longer needed

        :param key: key to curated sortings where the extractors can be removed
        :type key: dict
        """
        # get a list of the files in the spike sorting storage directory
        dir_names = next(os.walk(os.environ['SPIKE_SORTING_STORAGE_DIR']))[1]
        # now retrieve a list of the currently used analysis nwb files
        analysis_file_names = (self & key).fetch('analysis_file_name')
        delete_list = []
        for dir in dir_names:
            if not dir in analysis_file_names:
                delete_list.append(dir)
                print(f'Adding {dir} to delete list')
        delete = input('Delete all listed directories (y/n)? ')
        if delete == 'y' or delete == 'Y':
            for dir in delete_list:
                shutil.rmtree(dir)
            return
        print('No files deleted')
    # def delete(self, key)
@schema
class UnitInclusionParameters(dj.Manual):
    definition = """
    unit_inclusion_param_name: varchar(200) # the name of the list of thresholds for unit inclusion
    ---
    max_noise_overlap=1:        float   # noise overlap threshold (include below)
<<<<<<< HEAD
    min_nn_isolation=-1:        float   # isolation score threshold (include above)
=======
    min_nn_isolation=-1:         float   # isolation score threshold (include above)
>>>>>>> 84100eae
    max_isi_violation=100:      float   # ISI violation threshold
    min_firing_rate=0:          float   # minimum firing rate threshold
    max_firing_rate=100000:     float   # maximum fring rate thershold
    min_num_spikes=0:           int     # minimum total number of spikes
    exclude_label_list=NULL:    blob    # list of labels to EXCLUDE
    """

    def get_included_units(self, curated_sorting_key, unit_inclusion_key):
        """given a reference to a set of curated sorting units and a specific unit inclusion parameter list, returns
        the units that should be included

        :param curated_sorting_key: key to entries in CuratedSpikeSorting.Unit table
        :type curated_sorting_key: dict
        :param unit_inclusion_key: key to a single unit inclusion parameter set
        :type unit_inclusion_key: dict
        """


        curated_sortings = (CuratedSpikeSorting() & curated_sorting_key).fetch()
        inclusion_key = (UnitInclusionParameters & unit_inclusion_key).fetch1()

        units = (CuratedSpikeSorting().Unit() & curated_sortings).fetch()
        # get a list of the metrics in the units table
        metrics_list = CuratedSpikeSorting().metrics_fields()
        # create a list of the units to kepp.
        #TODO: make this code more flexible
        keep = np.asarray([True] * len(units))
        if 'noise_overlap' in metrics_list and "max_noise_overlap" in inclusion_key:
            keep = np.logical_and(keep, units['noise_overlap'] <= inclusion_key["max_noise_overlap"])
        if 'nn_isolation' in metrics_list and "min_isolation" in inclusion_key:
            keep = np.logical_and(keep, units['nn_isolation'] >= inclusion_key["min_isolation"])
        if 'isi_violation' in metrics_list and "isi_violation" in inclusion_key:
            keep = np.logical_and(keep, units['isi_violation'] <= inclusion_key["isi_violation"])
        if 'firing_rate' in metrics_list and "firing_rate" in inclusion_key:
            keep = np.logical_and(keep, units['firing_rate'] >= inclusion_key["min_firing_rate"])
            keep = np.logical_and(keep, units['firing_rate'] <= inclusion_key["max_firing_rate"])
        if 'num_spikes' in metrics_list and "min_num_spikes" in inclusion_key:
            keep = np.logical_and(keep, units['num_spikes'] >= inclusion_key["min_num_spikes"])
        units = units[keep]
        #now exclude by label if it is specified
        if inclusion_key['exclude_label_list'] is not None:
            included_units = []
            for unit in units:
                labels = unit['label'].split(',')
                exclude = False
                for label in labels:
                    if label in inclusion_key['exclude_label_list']:
                        exclude = True
                if not exclude:
                    included_units.append(unit)
            return included_units
        else:
            return units<|MERGE_RESOLUTION|>--- conflicted
+++ resolved
@@ -389,11 +389,7 @@
     ---
     -> IntervalList.proj(sort_interval_list_name='interval_list_name')
     recording_extractor_path: varchar(1000)
-<<<<<<< HEAD
     recording_extractor_object: blob  # the dictionary that allows kachery to retrieve the extractor
-=======
-    recording_extractor_object: BLOB # the dictionary that allows kachery to retrieve the extractor
->>>>>>> 84100eae
     """
     def make(self, key):
         sort_interval_valid_times = self.get_sort_interval_valid_times(key)
@@ -444,12 +440,8 @@
             recording = se.CacheRecordingExtractor(
                         recording, save_path=tmpfile.name, chunk_mb=1000, n_jobs=4)
             h5_recording = sv.LabboxEphysRecordingExtractor.store_recording_link_h5(recording,
-<<<<<<< HEAD
-                                                                                    key["recording_extractor_path"])
-=======
                                                  key["recording_extractor_path"], dtype='int16')
 
->>>>>>> 84100eae
         key['recording_extractor_object'] = h5_recording.object()
         self.insert1(key)
 
@@ -966,10 +958,6 @@
         key['sorting_id'] = SpikeSortingWorkspace().store_sorting(key, sorting=sorting, sorting_label=sorting_label)
         # also set the snippet length
 
-<<<<<<< HEAD
-=======
-
->>>>>>> 84100eae
         key['analysis_file_name'], key['units_object_id'] = \
             store_sorting_nwb(key, sorting=sorting, sort_interval_list_name=sort_interval_list_name,
                               sort_interval=sort_interval)
@@ -1391,21 +1379,13 @@
         analysis_file_created = False
 
         # get the cluster metrics list name and add a name for this sorting
-<<<<<<< HEAD
         cluster_metrics_list_name = (AutomaticCurationSelection & key).fetch1('cluster_metrics_list_name')
-
-        # 2. Calculate the metrics
-        #First, whiten the recording
-        with Timer(label=f'whitening and computing new quality metrics', verbose=True):
-=======
-        cluster_metrics_list_name = (AutomaticCurationSelection & key).fetch1('cluster_metrics_list_name') 
         metric_dict = (SpikeSortingMetricParameters & {'cluster_metrics_list_name':cluster_metrics_list_name}).fetch1('metric_dict')
         n_metrics = sum(metric_dict.values())
 
         # 2. Calculate the metrics
         #First, whiten the recording
         if n_metrics>0:
->>>>>>> 84100eae
             filter_params = (SpikeSortingFilterParameters & key).fetch1('filter_parameter_dict')
             recording = st.preprocessing.whiten(
                 recording, seed=0, chunk_size=filter_params['filter_chunk_size'])
@@ -1413,15 +1393,6 @@
             metrics_recording = se.CacheRecordingExtractor(recording, save_path=tmpfile.name, chunk_mb=10000)
             metrics = SpikeSortingMetricParameters().compute_metrics(cluster_metrics_list_name, metrics_recording, sorting)
 
-<<<<<<< HEAD
-        # add labels to the sorting based on metrics?
-        if 'noise_reject' in acpd:
-                if acpd['noise_reject']:
-                    # get the noise rejection parameters
-                    noise_reject_param = acpd['noise_reject_param']
-                    #TODO write noise/ rejection code
-
-=======
             # add labels to the sorting based on metrics?
             if 'noise_reject' in acpd:
                     if acpd['noise_reject']:
@@ -1430,7 +1401,6 @@
                         #TODO write noise/ rejection code
         else:
             metrics = None
->>>>>>> 84100eae
         # Store the sorting with metrics in the NWB file and update the metrics in the workspace
         sort_interval_list_name = (SpikeSortingRecording & key).fetch1('sort_interval_list_name')
 
@@ -1680,11 +1650,7 @@
     unit_inclusion_param_name: varchar(200) # the name of the list of thresholds for unit inclusion
     ---
     max_noise_overlap=1:        float   # noise overlap threshold (include below)
-<<<<<<< HEAD
     min_nn_isolation=-1:        float   # isolation score threshold (include above)
-=======
-    min_nn_isolation=-1:         float   # isolation score threshold (include above)
->>>>>>> 84100eae
     max_isi_violation=100:      float   # ISI violation threshold
     min_firing_rate=0:          float   # minimum firing rate threshold
     max_firing_rate=100000:     float   # maximum fring rate thershold
