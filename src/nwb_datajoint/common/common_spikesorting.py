--- conflicted
+++ resolved
@@ -539,8 +539,7 @@
         
         if not os.path.isdir(analysis_path):
             os.mkdir(analysis_path)
-<<<<<<< HEAD
-        extractor_nwb_path = str(Path(analysis_path) / unique_file_name)
+        extractor_nwb_path = str(Path(analysis_path) / extractor_file_name)
 
         metadata = {}
         metadata['Ecephys'] = {'ElectricalSeries': {'name': 'ElectricalSeries',
@@ -550,21 +549,8 @@
         with Timer(label=f'writing filtered NWB recording extractor to {extractor_nwb_path}', verbose=True):
             # TODO: save timestamps together
             se.NwbRecordingExtractor.write_recording(recording, save_path=extractor_nwb_path,
-                                                    buffer_mb=5000, overwrite=True, metadata=metadata,
+                                                    buffer_mb=10000, overwrite=True, metadata=metadata,
                                                     es_key='ElectricalSeries')
-=======
-
-        extractor_nwb_path = str(Path(analysis_path) / extractor_file_name)
-        
-        
-        with Timer(label='caching extractor', verbose=True):
-            # cache the recording extractor
-            recording = se.CacheRecordingExtractor(recording, chunk_size=100000000, chunk_mb=10000)
-        
-        with Timer(label='writing NWB extractor', verbose=True):
-            se.NwbRecordingExtractor.write_recording(recording, save_path=extractor_nwb_path,
-                                                 buffer_mb=100000, overwrite=True)
->>>>>>> 982be042
 
         # whiten the extractor for sorting and metric calculations
         print('\nWhitening recording...')
@@ -584,27 +570,14 @@
         
         # TODO: save timestamps
         se.NwbSortingExtractor.write_sorting(sorting, save_path=extractor_nwb_path)
-<<<<<<< HEAD
 
         with Timer(label='computing quality metrics', verbose=True):
-            #Test: save recording to temporary file
             import tempfile
             tmpfile = tempfile.NamedTemporaryFile(dir='/stelmo/nwb/tmp')
             metrics_recording = se.CacheRecordingExtractor(recording, save_path=tmpfile.name, chunk_mb=5000)
             metrics_key = (SpikeSortingParameters & key).fetch1('cluster_metrics_list_name')    
             metric_info = (SpikeSortingMetrics & {'cluster_metrics_list_name': metrics_key }).fetch1()
             print(metric_info) 
-=======
-    
-
-        print('\nComputing quality metrics...')
-        with Timer(label='compute metrics', verbose=True):
-            #save recording to temporary file
-            import tempfile
-            tmpfile = tempfile.NamedTemporaryFile(dir='/stelmo/nwb/tmp')
-            metrics_recording = se.CacheRecordingExtractor(recording, save_path=tmpfile)
-            metrics_key = (SpikeSortingParameters & key).fetch1('cluster_metrics_list_name')     
->>>>>>> 982be042
             metrics = SpikeSortingMetrics().compute_metrics(metrics_key, metrics_recording, sorting)
 
         print('\nSaving sorting results...')
@@ -628,8 +601,8 @@
         key['units_object_id'] = units_object_id
 
         print('\nGenerating feed for curation...')
-        extractor_nwb_uri = kp.store_file(extractor_nwb_path)
-        print(f'extractor NWB file stored to kachery with URI: {extractor_nwb_uri}')
+        extractor_nwb_uri = kp.link_file(extractor_nwb_path)
+        print(f'kachery URI for symbolic link to extractor NWB file: {extractor_nwb_uri}')
         
         # create workspace
         workspace_uri = kp.get(key['analysis_file_name'])
@@ -645,11 +618,7 @@
         recording_uri = kp.store_json({
             'recording_format': 'nwb',
             'data': {
-<<<<<<< HEAD
-                'path': nwb_uri,
-=======
-                'path': extractor_nwb_path,
->>>>>>> 982be042
+                'path': extractor_nwb_uri,
             }
         })
         sorting_uri = kp.store_json({
@@ -728,8 +697,13 @@
         """
         print('In get_filtered_recording_extractor')
         with Timer(label='filtered recording extractor setup', verbose=True):
-            raw_data_obj = (Raw & {'nwb_file_name': key['nwb_file_name']}).fetch_nwb()[0]['raw']
-            timestamps = np.asarray(raw_data_obj.timestamps)
+            with pynwb.NWBHDF5IO(os.environ['NWB_DATAJOINT_BASE_DIR']+'raw/'+key['nwb_file_name'],
+                                 'r', load_namespaces=True) as io:
+                nwbfile = io.read()
+                timestamps = nwbfile.acquisition['e-series'].timestamps[:]
+            
+            # raw_data_obj = (Raw & {'nwb_file_name': key['nwb_file_name']}).fetch_nwb()[0]['raw']
+            # timestamps = np.asarray(raw_data_obj.timestamps)
 
             sort_interval =  (SortInterval & {'nwb_file_name': key['nwb_file_name'],
                                             'sort_interval_name': key['sort_interval_name']}).fetch1('sort_interval')
@@ -754,23 +728,35 @@
         
         sort_reference_electrode_id = int((SortGroup & {'nwb_file_name': key['nwb_file_name'],
                                                     'sort_group_id': key['sort_group_id']}).fetch('sort_reference_electrode_id'))
-<<<<<<< HEAD
+        
+        # make a list of the channels in the sort group and the reference channel if it exists
+        channel_ids = electrode_ids.tolist()
+
+        if sort_reference_electrode_id >= 0:
+            # make a list of the channels in the sort group and the reference channel if it exists
+            channel_ids.append(sort_reference_electrode_id) 
+       
+        sub_R = se.SubRecordingExtractor(R, channel_ids=channel_ids,
+                                         start_frame=sort_indices[0],
+                                         end_frame=sort_indices[1]) 
+         
         if sort_reference_electrode_id >= 0:
             sub_R = st.preprocessing.common_reference(sub_R, reference='single',
-                                                      ref_channels=sort_reference_electrode_id)
+                                                        ref_channels=sort_reference_electrode_id)
+            # now restrict it to just the electrode IDs in the sort group
+            sub_R = se.SubRecordingExtractor(sub_R, channel_ids=electrode_ids.tolist())
+
         elif sort_reference_electrode_id == -2:
             sub_R = st.preprocessing.common_reference(sub_R, reference='median')
-        
-        sub_R = se.SubRecordingExtractor(sub_R, channel_ids=electrode_ids.tolist())  
-        
+            
         filter_params = (SpikeSorterParameters & {'sorter_name': key['sorter_name'],
-                                                  'parameter_set_name': key['parameter_set_name']}).fetch1('filter_parameter_dict')
+                                                'parameter_set_name': key['parameter_set_name']}).fetch1('filter_parameter_dict')
         sub_R = st.preprocessing.bandpass_filter(sub_R, freq_min=filter_params['frequency_min'],
-                                                 freq_max=filter_params['frequency_max'],
-                                                 freq_wid=filter_params['filter_width'],
-                                                 chunk_size=filter_params['filter_chunk_size'],
-                                                 dtype='float32',)
-                
+                                                freq_max=filter_params['frequency_max'],
+                                                freq_wid=filter_params['filter_width'],
+                                                chunk_size=filter_params['filter_chunk_size'],
+                                                dtype='float32', )
+
         # If tetrode and location for every channel is (0,0), give new locations
         # TODO: remove this once the tetrodes are given positions
         channel_locations = sub_R.get_channel_locations()
@@ -782,52 +768,6 @@
         # give timestamps for the SubRecordingExtractor
         # TODO: change this once spikeextractors is updated
         sub_R._timestamps = timestamps[sort_indices[0]:sort_indices[1]]
-=======
-        # make a list of the channels in the sort group and the reference channel if it exists
-        channel_ids = electrode_ids.tolist()
-
-        if sort_reference_electrode_id >= 0:
-            # make a list of the channels in the sort group and the reference channel if it exists
-            channel_ids.append(sort_reference_electrode_id) 
-    
-       
-        sub_R = se.SubRecordingExtractor(R, channel_ids=channel_ids,
-                                         start_frame=sort_indices[0],
-                                         end_frame=sort_indices[1])    
-        with Timer(label='caching first recording extractor', verbose=True):
-            sub_R = se.CacheRecordingExtractor(sub_R, chunk_mb=1000)
-         
-        with Timer(label='building sub extractors', verbose=True):
-            if sort_reference_electrode_id >= 0:
-                sub_R = st.preprocessing.common_reference(sub_R, reference='single',
-                                                            ref_channels=sort_reference_electrode_id)
-                # now restrict it to just the electrode IDs in the sort group
-                sub_R = se.SubRecordingExtractor(sub_R, channel_ids=electrode_ids.tolist())
-
-            elif sort_reference_electrode_id == -2:
-                sub_R = st.preprocessing.common_reference(sub_R, reference='median')
-
-            
-            filter_params = (SpikeSorterParameters & {'sorter_name': key['sorter_name'],
-                                                    'parameter_set_name': key['parameter_set_name']}).fetch1('filter_parameter_dict')
-            sub_R = st.preprocessing.bandpass_filter(sub_R, freq_min=filter_params['frequency_min'],
-                                                    freq_max=filter_params['frequency_max'],
-                                                    freq_wid=filter_params['filter_width'],
-                                                    chunk_size=filter_params['filter_chunk_size'],
-                                                    dtype='float32', )
-
-            # If tetrode and location for every channel is (0,0), give new locations
-            # TODO: remove this once the tetrodes are given positions
-            channel_locations = sub_R.get_channel_locations()
-            if np.all(channel_locations==0) and len(channel_locations)==4 and probe_type[:7]=='tetrode':
-                print('Tetrode; making up channel locations...')
-                channel_locations = [[0,0],[0,1],[1,0],[1,1]]
-                sub_R.set_channel_locations(channel_locations)
-
-            # give timestamps for the SubRecordingExtractor
-            # TODO: change this once spikeextractors is updated
-            sub_R._timestamps = timestamps[sort_indices[0]:sort_indices[1]]
->>>>>>> 982be042
 
         return sub_R
 
