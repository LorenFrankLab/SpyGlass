"""Schema for institution name, lab name, and lab members (experimenters)."""
import datajoint as dj

schema = dj.schema('common_lab')


@schema
class LabMember(dj.Manual):
    definition = """
    lab_member_name: varchar(80)
    ---
    first_name: varchar(80)
    last_name: varchar(80)
    """
    # TODO automatically splitting first and last name using the method below is not always appropriate / correct
    # consider not splitting full name into first and last name
    # NOTE that names must be unique here. If there are two neuroscientists named Jack Black that have data in this
    # database, this will create an incorrect linkage. NWB does not yet provide unique IDs for names.

    class LabMemberInfo(dj.Part):
        definition = """
        # Information about lab member in the context of Frank lab network
        -> master
        ---
        google_user_name: varchar(80)              # used for permission to curate
        datajoint_user_name = '': varchar(80)      # used for permission to delete entries
        """

    @classmethod
    def insert_from_nwbfile(cls, nwbf):
        """Insert lab member information from an NWB file.

        Parameters
        ----------
        nwbf: pynwb.NWBFile
            The NWB file with experimenter information.
        """
<<<<<<< HEAD
        if nwbf.experimenter is None:
            print('No experimenter metadata found.\n')
            return
        for experimenter in nwbf.experimenter:
            cls.insert_from_name(experimenter)
=======
        for labmember in nwbf.experimenter:
            labmember_dict = dict()
            labmember_dict['lab_member_name'] = str(labmember)
            labmember_dict['first_name'] = str.split(labmember)[:-1]
            labmember_dict['last_name'] = str.split(labmember)[-1]
            self.insert1(labmember_dict, skip_duplicates=True)
>>>>>>> 611864e8
            # each person is by default the member of their own LabTeam (same as their name)
            LabTeam.create_new_team(team_name=experimenter, team_members=[experimenter])

    @classmethod
    def insert_from_name(cls, full_name):
        """Insert a lab member by name.

        The first name is the part of the name that precedes a space, and the last name is the part of the name that
        follows the last space.

        Parameters
        ----------
        full_name : str
            The name to be added.
        """
        labmember_dict = dict()
        labmember_dict['lab_member_name'] = full_name
        labmember_dict['first_name'] = str.split(full_name)[0]
        labmember_dict['last_name'] = str.split(full_name)[-1]
        cls.insert1(labmember_dict, skip_duplicates=True)


@schema
class LabTeam(dj.Manual):
    definition = """
    team_name: varchar(80)
    ---
    team_description='': varchar(200)
    """

    class LabTeamMember(dj.Part):
        definition = """
        -> master
        -> LabMember
        """

    @classmethod
    def create_new_team(cls, team_name: str, team_members: list, team_description: str = ''):
        """Create a new team with a list of team members.

        If the lab member does not exist in the database, they will be added.

        Parameters
        ----------
        team_name : str
            The name of the team.
        team_members : str
            The full names of the lab members that are part of the team.
        team_description: str
            The description of the team.
        """
        labteam_dict = dict()
        labteam_dict['team_name'] = team_name
        labteam_dict['team_description'] = team_description
        cls.insert1(labteam_dict, skip_duplicates=True)

        for team_member in team_members:
            LabMember.insert_from_name(team_member)
            query = (LabMember.LabMemberInfo & {'lab_member_name': team_member}).fetch('google_user_name')
            if not query:
                print(f'Please add the Google user ID for {team_member} in the LabMember.LabMemberInfo table '
                      'if you want to give them permission to manually curate sortings by this team.')
            labteammember_dict = dict()
            labteammember_dict['team_name'] = team_name
            labteammember_dict['lab_member_name'] = team_member
            cls.LabTeamMember.insert1(labteammember_dict, skip_duplicates=True)


@schema
class Institution(dj.Manual):
    definition = """
    institution_name: varchar(80)
    ---
    """

    UNKNOWN = 'UNKNOWN'

    @classmethod
    def initialize(cls):
        # initialize with an unknown institution for use when NWB file does not contain an institution
        # TODO: move to initialization script so it doesn't get called every time
        cls.insert1(dict(institution_name=cls.UNKNOWN), skip_duplicates=True)

    @classmethod
    def insert_from_nwbfile(cls, nwbf):
        """Insert institution information from an NWB file.

        Parameters
        ----------
        nwbf : pynwb.NWBFile
            The NWB file with institution information.
        """
        cls.initialize()
        if nwbf.institution is None:
            print('No institution metadata found.\n')
            return
        cls.insert1(dict(institution_name=nwbf.institution), skip_duplicates=True)


@schema
class Lab(dj.Manual):
    definition = """
    lab_name: varchar(80)
    ---
    """

    UNKNOWN = 'UNKNOWN'

    @classmethod
    def initialize(cls):
        # initialize with an unknown lab for use when NWB file does not contain a lab
        # TODO: move to initialization script so it doesn't get called every time
        cls.insert1(dict(lab_name=cls.UNKNOWN), skip_duplicates=True)

    def insert_from_nwbfile(cls, nwbf):
        """Insert lab name information from an NWB file.

        Parameters
        ----------
        nwbf : pynwb.NWBFile
            The NWB file with lab name information.
        """
        cls.initialize()
        if nwbf.lab is None:
            print('No lab metadata found.\n')
            return
        cls.insert1(dict(lab_name=nwbf.lab), skip_duplicates=True)<|MERGE_RESOLUTION|>--- conflicted
+++ resolved
@@ -35,20 +35,11 @@
         nwbf: pynwb.NWBFile
             The NWB file with experimenter information.
         """
-<<<<<<< HEAD
         if nwbf.experimenter is None:
             print('No experimenter metadata found.\n')
             return
         for experimenter in nwbf.experimenter:
             cls.insert_from_name(experimenter)
-=======
-        for labmember in nwbf.experimenter:
-            labmember_dict = dict()
-            labmember_dict['lab_member_name'] = str(labmember)
-            labmember_dict['first_name'] = str.split(labmember)[:-1]
-            labmember_dict['last_name'] = str.split(labmember)[-1]
-            self.insert1(labmember_dict, skip_duplicates=True)
->>>>>>> 611864e8
             # each person is by default the member of their own LabTeam (same as their name)
             LabTeam.create_new_team(team_name=experimenter, team_members=[experimenter])
 
@@ -56,8 +47,8 @@
     def insert_from_name(cls, full_name):
         """Insert a lab member by name.
 
-        The first name is the part of the name that precedes a space, and the last name is the part of the name that
-        follows the last space.
+        The first name is the part of the name that precedes the last space, and the last name is the part of the
+        name that follows the last space.
 
         Parameters
         ----------
@@ -66,7 +57,7 @@
         """
         labmember_dict = dict()
         labmember_dict['lab_member_name'] = full_name
-        labmember_dict['first_name'] = str.split(full_name)[0]
+        labmember_dict['first_name'] = str.split(full_name)[:-1]
         labmember_dict['last_name'] = str.split(full_name)[-1]
         cls.insert1(labmember_dict, skip_duplicates=True)
 
