# code to define filters that can be applied to continuous time data
import datajoint as dj
import ghostipy as gsp
import matplotlib.pyplot as plt
import numpy as np
import pynwb
import scipy.signal as signal
import psutil
import sys

from .nwb_helper_fn import get_electrode_indices

schema = dj.schema('common_filter')


@schema
class FirFilter(dj.Manual):
    definition = """
    filter_name: varchar(200)        # descriptive name of this filter
    filter_sampling_rate: int        # sampling rate for this filter
    ---
    filter_type: enum("lowpass", "highpass", "bandpass")
    filter_low_stop=0: float         # lowest frequency for stop band for low frequency side of filter
    filter_low_pass=0: float         # lowest frequency for pass band of low frequency side of filter
    filter_high_pass=0: float        # highest frequency for pass band for high frequency side of filter
    filter_high_stop=0: float        # highest frequency for stop band of high frequency side of filter
    filter_comments: varchar(2000)   # comments about the filter
    filter_band_edges: blob          # numpy array containing the filter bands (redundant with individual parameters)
    filter_coeff: blob               # numpy array containing the filter coefficients
    """

    def add_filter(self, filter_name, fs, filter_type, band_edges, comments=''):
        # add an FIR bandpass filter of the specified type ('lowpass', 'highpass', or 'bandpass').
        # band_edges should be as follows:
        #   low pass filter: [high_pass high_stop]
        #   high pass filter: [low stop low pass]
        #   band pass filter: [low_stop low_pass high_pass high_stop].
        if filter_type not in ['lowpass', 'highpass', 'bandpass']:
            print('Error in Filter.add_filter: filter type {} is not ''lowpass'', ''highpass'' or '
                  '''bandpass'''.format(filter_type))
            return None

        p = 2  # transition spline will be quadratic
        if filter_type == 'lowpass' or filter_type == 'highpass':
            # check that two frequencies were passed in and that they are in the right order
            if len(band_edges) != 2:
                print(
                    'Error in Filter.add_filter: lowpass and highpass filter requires two band_frequencies')
                return None
            tw = band_edges[1] - band_edges[0]

        elif filter_type == 'bandpass':
            if len(band_edges) != 4:
                print(
                    'Error in Filter.add_filter: bandpass filter requires four band_frequencies.')
                return None
            # the transition width is the mean of the widths of left and right transition regions
            tw = ((band_edges[1] - band_edges[0]) +
                  (band_edges[3] - band_edges[2])) / 2.0

        else:
            raise Exception(f'Unexpected filter type: {filter_type}')

        numtaps = gsp.estimate_taps(fs, tw)
        filterdict = dict()
        filterdict['filter_name'] = filter_name
        filterdict['filter_sampling_rate'] = fs
        filterdict['filter_comments'] = comments

        # set the desired frequency response
        if filter_type == 'lowpass':
            desired = [1, 0]
            filterdict['filter_low_stop'] = 0
            filterdict['filter_low_pass'] = 0
            filterdict['filter_high_pass'] = band_edges[0]
            filterdict['filter_high_stop'] = band_edges[1]
        elif filter_type == 'highpass':
            desired = [0, 1]
            filterdict['filter_low_stop'] = band_edges[0]
            filterdict['filter_low_pass'] = band_edges[1]
            filterdict['filter_high_pass'] = 0
            filterdict['filter_high_stop'] = 0
        else:
            desired = [0, 1, 1, 0]
            filterdict['filter_low_stop'] = band_edges[0]
            filterdict['filter_low_pass'] = band_edges[1]
            filterdict['filter_high_pass'] = band_edges[2]
            filterdict['filter_high_stop'] = band_edges[3]

        filterdict['filter_band_edges'] = np.asarray(band_edges)
        # create 1d array for coefficients
        filterdict['filter_coeff'] = np.array(gsp.firdesign(
            numtaps, band_edges, desired, fs=fs, p=p), ndmin=1)
        # add this filter to the table
        self.insert1(filterdict, skip_duplicates=True)

    def plot_magnitude(self, filter_name, fs):
        filter = (self & {'filter_name': filter_name} & {
                  'filter_sampling_rate': fs}).fetch(as_dict=True)
        f = filter[0]
        plt.figure()
        w, h = signal.freqz(filter[0]['filter_coeff'], worN=65536)
        magnitude = 20 * np.log10(np.abs(h))
        plt.plot(w / np.pi * fs / 2, magnitude)
        plt.xlabel('Frequency (Hz)')
        plt.ylabel('Magnitude')
        plt.title('Frequency Response')
        plt.xlim(0, np.max(f['filter_coeffand_edges'] * 2))
        plt.ylim(np.min(magnitude), -1 * np.min(magnitude) * .1)
        plt.grid(True)

    def plot_fir_filter(self, filter_name, fs):
        filter = (self & {'filter_name': filter_name} & {
                  'filter_sampling_rate': fs}).fetch(as_dict=True)
        f = filter[0]
        plt.figure()
        plt.clf()
        plt.plot(f['filter_coeff'], 'k')
        plt.xlabel('Coefficient')
        plt.ylabel('Magnitude')
        plt.title('Filter Taps')
        plt.grid(True)

    def filter_delay(self, filter_name, fs):
        # return the filter delay
        filter = (self & {'filter_name': filter_name} & {
                  'filter_sampling_rate': fs}).fetch(as_dict=True)
        return self.calc_filter_delay(filter['filter_coeff'])

    def filter_data_nwb(self, analysis_file_abs_path, eseries, filter_coeff, valid_times, electrode_ids,
                        decimation):
        """
        :param analysis_nwb_file_name: str   full path to previously created analysis nwb file where filtered data
        should be stored. This also has the name of the original NWB file where the data will be taken from
        :param eseries: electrical series with data to be filtered
        :param filter_coeff: numpy array with filter coefficients for FIR filter
        :param valid_times: 2D numpy array with start and stop times of intervals to be filtered
        :param electrode_ids: list of electrode_ids to filter
        :param decimation: int decimation factor
        :return: The NWB object id of the filtered data (str), list containing first and last timestamp

        This function takes data and timestamps from an NWB electrical series and filters them using the ghostipy
        package, saving the result as a new electricalseries in the nwb_file_name, which should have previously been
        created and linked to the original NWB file using common_session.AnalysisNwbfile.create()
        """

        data_on_disk = eseries.data
        timestamps_on_disk = eseries.timestamps
        n_dim = len(data_on_disk.shape)
        n_samples = len(timestamps_on_disk)
        # find the
        time_axis = 0 if data_on_disk.shape[0] == n_samples else 1
        electrode_axis = 1 - time_axis
        n_electrodes = data_on_disk.shape[electrode_axis]
        input_dim_restrictions = [None] * n_dim

        # to get the input dimension restrictions we need to look at the electrode table for the eseries and get
        # the indices from that
        input_dim_restrictions[electrode_axis] = np.s_[
            get_electrode_indices(eseries, electrode_ids)]

        indices = []
        output_shape_list = [0] * n_dim
        output_shape_list[electrode_axis] = len(electrode_ids)
        output_offsets = [0]

        timestamp_size = timestamps_on_disk[0].itemsize
        timestamp_dtype = timestamps_on_disk[0].dtype
        data_size = data_on_disk[0][0].itemsize
        data_dtype = data_on_disk[0][0].dtype

        filter_delay = self.calc_filter_delay(filter_coeff)
        for a_start, a_stop in valid_times:
            if a_start < timestamps_on_disk[0]:
                raise Warning('Interval start time %f is smaller than first timestamp %f, using first timestamp instead' % (
                    a_start, timestamps_on_disk[0]))
                a_start = timestamps_on_disk[0]
            if a_stop > timestamps_on_disk[-1]:
                raise Warning('Interval stop time %f is larger than last timestamp %f, using last timestamp instead' % (
                    a_stop, timestamps_on_disk[-1]))
                a_stop = timestamps_on_disk[-1]
            frm, to = np.searchsorted(timestamps_on_disk, (a_start, a_stop))
            if to > n_samples:
                to = n_samples
            indices.append((frm, to))
            shape, dtype = gsp.filter_data_fir(data_on_disk,
                                            filter_coeff,
                                            axis=time_axis,
                                            input_index_bounds=[frm, to-1],
                                            output_index_bounds=[
                                                filter_delay, filter_delay + to - frm],
                                            describe_dims=True,
                                            ds=decimation,
                                            input_dim_restrictions=input_dim_restrictions)
            output_offsets.append(output_offsets[-1] + shape[time_axis])
            output_shape_list[time_axis] += shape[time_axis]

        # open the nwb file to create the dynamic table region and electrode series, then write and close the file
        with pynwb.NWBHDF5IO(path=analysis_file_abs_path, mode="a", load_namespaces=True) as io:
            nwbf = io.read()
            # get the indices of the electrodes in the electrode table
            elect_ind = get_electrode_indices(nwbf, electrode_ids)

            electrode_table_region = nwbf.create_electrode_table_region(
                elect_ind, 'filtered electrode table')
            eseries_name = 'filtered data'
            es = pynwb.ecephys.ElectricalSeries(name=eseries_name,
                                                data=np.empty(
                                                    tuple(output_shape_list), dtype=data_dtype),
                                                electrodes=electrode_table_region,
                                                timestamps=np.empty(output_shape_list[time_axis]))
            # Add the electrical series to the scratch area
            nwbf.add_scratch(es)
            io.write(nwbf)

<<<<<<< HEAD
        # reload the NWB file to get the h5py objects for the data and the timestamps
        with pynwb.NWBHDF5IO(path=analysis_file_abs_path, mode="a", load_namespaces=True) as io:
            nwbf = io.read()
            es = nwbf.objects[es.object_id]
            filtered_data = es.data
            new_timestamps = es.timestamps
            indices = np.array(indices, ndmin=2)
            # Filter and write the output dataset
            ts_offset = 0

            print('Filtering data')
            for ii, (start, stop) in enumerate(indices):
                 # calculate the size of the timestamps and the data and determine whether they
                 # can be loaded into < 90% of available RAM
                mem = psutil.virtual_memory()
                interval_samples = stop-start
                if interval_samples * (timestamp_size +  n_electrodes*data_size) < 0.9 * mem.available:
                    print(f'Interval {ii}: loading data into memory')
                    timestamps = np.asarray(timestamps_on_disk[start:stop], dtype=timestamp_dtype)
                    if time_axis == 0:
                        data = np.asarray(data_on_disk[start:stop, :], dtype=data_dtype)
                    else:
                        data = np.asarray(data_on_disk[:, start:stop], dtype=data_dtype)

                    extracted_ts = timestamps[0:-1:decimation]
                    new_timestamps[ts_offset:ts_offset +
                               len(extracted_ts)] = extracted_ts
                    ts_offset += len(extracted_ts)
                     # filter the data
                    gsp.filter_data_fir(data,
                                        filter_coeff,
                                        axis=time_axis,
                                        input_index_bounds=[0, interval_samples-1],
                                        output_index_bounds=[
                                            filter_delay, filter_delay + stop - start],
                                        ds=decimation,
                                        input_dim_restrictions=input_dim_restrictions,
                                        outarray=filtered_data,
                                        output_offset=output_offsets[ii])
                else:
                    print(f'Interval {ii}: leaving data on disk')
                    data = data_on_disk
                    timestamps = timestamps_on_disk

                    extracted_ts = timestamps[start:stop:decimation]
                    new_timestamps[ts_offset:ts_offset +
=======
            # reload the NWB file to get the h5py objects for the data and the timestamps
            with pynwb.NWBHDF5IO(path=analysis_file_abs_path, mode="a", load_namespaces=True) as io:
                nwbf = io.read()
                es = nwbf.objects[es.object_id]
                filtered_data = es.data
                new_timestamps = es.timestamps
                indices = np.array(indices, ndmin=2)
                # Filter and write the output dataset
                ts_offset = 0


                print('Filtering data')
                for ii, (start, stop) in enumerate(indices):
                    # calculate the size of the timestamps and the data and determine whether they 
                    # can be loaded into < 90% of available RAM
                    mem = psutil.virtual_memory()
                    interval_samples = stop-start
                    if interval_samples * (timestamp_size +  n_electrodes*data_size) < 0.9 * mem.available:
                        print(f'Interval {ii}: loading data into memory')
                        timestamps = np.asarray(timestamps_on_disk[start:stop], dtype=timestamp_dtype)
                        if time_axis == 0:
                            data = np.asarray(data_on_disk[start:stop, :], dtype=data_dtype)
                        else:
                            data = np.asarray(data_on_disk[:, start:stop], dtype=data_dtype)
                        extracted_ts = timestamps[0::decimation]
                        new_timestamps[ts_offset:ts_offset +
>>>>>>> 84100eae
                                len(extracted_ts)] = extracted_ts
                        ts_offset += len(extracted_ts)
                        # filter the data
                        gsp.filter_data_fir(data,
                                            filter_coeff, 
                                            axis=time_axis,
                                            input_index_bounds=[0, interval_samples-1],
                                            output_index_bounds=[
                                                filter_delay, filter_delay + stop - start],
                                            ds=decimation,
                                            input_dim_restrictions=input_dim_restrictions,
                                            outarray=filtered_data,
                                            output_offset=output_offsets[ii])
                    else:
                        print(f'Interval {ii}: leaving data on disk')
                        data = data_on_disk
                        timestamps = timestamps_on_disk
                        extracted_ts = timestamps[start:stop:decimation]
                        new_timestamps[ts_offset:ts_offset +
                                    len(extracted_ts)] = extracted_ts
                        ts_offset += len(extracted_ts)
                        # filter the data
                        gsp.filter_data_fir(data,
                                            filter_coeff, 
                                            axis=time_axis,
                                            input_index_bounds=[start, stop],
                                            output_index_bounds=[
                                                filter_delay, filter_delay + stop - start],
                                            ds=decimation,
                                            input_dim_restrictions=input_dim_restrictions,
                                            outarray=filtered_data,
                                            output_offset=output_offsets[ii])

                start_end = [new_timestamps[0], new_timestamps[-1]]

                io.write(nwbf)
 
        return es.object_id, start_end

    def filter_data(self, timestamps, data, filter_coeff, valid_times, electrodes, decimation):
        """
        :param timestamps: numpy array with list of timestamps for data
        :param data: original data array
        :param filter_coeff: numpy array with filter coefficients for FIR filter
        :param valid_times: 2D numpy array with start and stop times of intervals to be filtered
        :param electrodes: list of electrodes to filter
        :param decimation: decimation factor
        :return: filtered_data, timestamps
        """

        n_dim = len(data.shape)
        n_samples = len(timestamps)
        time_axis = 0 if data.shape[0] == n_samples else 1
        electrode_axis = 1 - time_axis
        input_dim_restrictions = [None] * n_dim
        input_dim_restrictions[electrode_axis] = np.s_[electrodes]

        indices = []
        output_shape_list = [0] * n_dim
        output_shape_list[electrode_axis] = len(electrodes)
        output_offsets = [0]

        filter_delay = self.calc_filter_delay(filter_coeff)
        for a_start, a_stop in valid_times:
            if a_start < timestamps[0]:
                print(f'Interval start time {a_start} is smaller than first timestamp {timestamps[0]}, using first timestamp instead')
                a_start = timestamps[0]
            if a_stop > timestamps[-1]:
                print(f'Interval stop time {a_stop} is larger than last timestamp {timestamps[-1]}, using last timestamp instead')
                a_stop = timestamps[-1]
            frm, to = np.searchsorted(timestamps, (a_start, a_stop))
            if to > n_samples:
                to = n_samples

            indices.append((frm, to))
            shape, dtype = gsp.filter_data_fir(data,
                                               filter_coeff,
                                               axis=time_axis,
                                               input_index_bounds=[frm, to],
                                               output_index_bounds=[
                                                   filter_delay, filter_delay + to - frm],
                                               describe_dims=True,
                                               ds=decimation,
                                               input_dim_restrictions=input_dim_restrictions)
            output_offsets.append(output_offsets[-1] + shape[time_axis])
            output_shape_list[time_axis] += shape[time_axis]

        # create the dataset and the timestamps array
        filtered_data = np.empty(tuple(output_shape_list), dtype=data.dtype)

        new_timestamps = np.empty(
            (output_shape_list[time_axis],), timestamps.dtype)

        indices = np.array(indices, ndmin=2)

        # Filter  the output dataset
        ts_offset = 0

        for ii, (start, stop) in enumerate(indices):
            extracted_ts = timestamps[start:stop:decimation]

            #print(f"Diffs {np.diff(extracted_ts)}")
            new_timestamps[ts_offset:ts_offset +
                           len(extracted_ts)] = extracted_ts
            ts_offset += len(extracted_ts)

            # finally ready to filter data!
            gsp.filter_data_fir(data,
                                filter_coeff,
                                axis=time_axis,
                                input_index_bounds=[start, stop],
                                output_index_bounds=[
                                    filter_delay, filter_delay + stop - start],
                                ds=decimation,
                                input_dim_restrictions=input_dim_restrictions,
                                outarray=filtered_data,
                                output_offset=output_offsets[ii])

        return filtered_data, new_timestamps

    def calc_filter_delay(self, filter_coeff):
        """
        :param filter_coeff:
        :return: filter delay
        """
        return (len(filter_coeff) - 1) // 2

    def create_standard_filters(self):
        """ Add standard filters to the Filter table including
        0-400 Hz low pass for continuous raw data -> LFP
        """
        self.add_filter('LFP 0-400 Hz', 20000, 'lowpass',
                        [400, 425], 'standard LFP filter for 20 KHz data')
        self.add_filter('LFP 0-400 Hz', 30000, 'lowpass',
                        [400, 425], 'standard LFP filter for 20 KHz data')<|MERGE_RESOLUTION|>--- conflicted
+++ resolved
@@ -213,54 +213,6 @@
             nwbf.add_scratch(es)
             io.write(nwbf)
 
-<<<<<<< HEAD
-        # reload the NWB file to get the h5py objects for the data and the timestamps
-        with pynwb.NWBHDF5IO(path=analysis_file_abs_path, mode="a", load_namespaces=True) as io:
-            nwbf = io.read()
-            es = nwbf.objects[es.object_id]
-            filtered_data = es.data
-            new_timestamps = es.timestamps
-            indices = np.array(indices, ndmin=2)
-            # Filter and write the output dataset
-            ts_offset = 0
-
-            print('Filtering data')
-            for ii, (start, stop) in enumerate(indices):
-                 # calculate the size of the timestamps and the data and determine whether they
-                 # can be loaded into < 90% of available RAM
-                mem = psutil.virtual_memory()
-                interval_samples = stop-start
-                if interval_samples * (timestamp_size +  n_electrodes*data_size) < 0.9 * mem.available:
-                    print(f'Interval {ii}: loading data into memory')
-                    timestamps = np.asarray(timestamps_on_disk[start:stop], dtype=timestamp_dtype)
-                    if time_axis == 0:
-                        data = np.asarray(data_on_disk[start:stop, :], dtype=data_dtype)
-                    else:
-                        data = np.asarray(data_on_disk[:, start:stop], dtype=data_dtype)
-
-                    extracted_ts = timestamps[0:-1:decimation]
-                    new_timestamps[ts_offset:ts_offset +
-                               len(extracted_ts)] = extracted_ts
-                    ts_offset += len(extracted_ts)
-                     # filter the data
-                    gsp.filter_data_fir(data,
-                                        filter_coeff,
-                                        axis=time_axis,
-                                        input_index_bounds=[0, interval_samples-1],
-                                        output_index_bounds=[
-                                            filter_delay, filter_delay + stop - start],
-                                        ds=decimation,
-                                        input_dim_restrictions=input_dim_restrictions,
-                                        outarray=filtered_data,
-                                        output_offset=output_offsets[ii])
-                else:
-                    print(f'Interval {ii}: leaving data on disk')
-                    data = data_on_disk
-                    timestamps = timestamps_on_disk
-
-                    extracted_ts = timestamps[start:stop:decimation]
-                    new_timestamps[ts_offset:ts_offset +
-=======
             # reload the NWB file to get the h5py objects for the data and the timestamps
             with pynwb.NWBHDF5IO(path=analysis_file_abs_path, mode="a", load_namespaces=True) as io:
                 nwbf = io.read()
@@ -274,7 +226,7 @@
 
                 print('Filtering data')
                 for ii, (start, stop) in enumerate(indices):
-                    # calculate the size of the timestamps and the data and determine whether they 
+                    # calculate the size of the timestamps and the data and determine whether they
                     # can be loaded into < 90% of available RAM
                     mem = psutil.virtual_memory()
                     interval_samples = stop-start
@@ -287,12 +239,11 @@
                             data = np.asarray(data_on_disk[:, start:stop], dtype=data_dtype)
                         extracted_ts = timestamps[0::decimation]
                         new_timestamps[ts_offset:ts_offset +
->>>>>>> 84100eae
                                 len(extracted_ts)] = extracted_ts
                         ts_offset += len(extracted_ts)
                         # filter the data
                         gsp.filter_data_fir(data,
-                                            filter_coeff, 
+                                            filter_coeff,
                                             axis=time_axis,
                                             input_index_bounds=[0, interval_samples-1],
                                             output_index_bounds=[
@@ -311,7 +262,7 @@
                         ts_offset += len(extracted_ts)
                         # filter the data
                         gsp.filter_data_fir(data,
-                                            filter_coeff, 
+                                            filter_coeff,
                                             axis=time_axis,
                                             input_index_bounds=[start, stop],
                                             output_index_bounds=[
@@ -324,7 +275,7 @@
                 start_end = [new_timestamps[0], new_timestamps[-1]]
 
                 io.write(nwbf)
- 
+
         return es.object_id, start_end
 
     def filter_data(self, timestamps, data, filter_coeff, valid_times, electrodes, decimation):
