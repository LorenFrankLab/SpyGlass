<<<<<<< HEAD
* Test the current pipeline
* Finish artifact detection pipeline
* Decide the merge and reject algorithms
=======
* Automatic curation
  * Merge and reject algorithms
  * Test
>>>>>>> 71d98a02
<|MERGE_RESOLUTION|>--- conflicted
+++ resolved
@@ -1,9 +1,3 @@
-<<<<<<< HEAD
-* Test the current pipeline
-* Finish artifact detection pipeline
-* Decide the merge and reject algorithms
-=======
 * Automatic curation
   * Merge and reject algorithms
-  * Test
->>>>>>> 71d98a02
+  * Test