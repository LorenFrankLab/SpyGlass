name: nwb_datajoint
channels:
  - conda-forge
  - defaults
dependencies:
<<<<<<< HEAD
  - python=3.8
  - jupyterlab=3.0.*
  - nodejs=12.4.*
  - pydotplus>=2.0.*
  - dask>=2.30
  - pip>=20.2.*
  - pip:
    - hither>=0.4.*
    - ml-ms4alg>=0.3.*
    - spikeinterface==0.10.*
    - pynwb>=1.4
    - datajoint==0.12.*
    - pymysql==0.9.2
    - h5py==2.10.*
    - git+git://github.com/laboratorybox/labbox-launcher
=======
- "python==3.8"
- matplotlib
- pandas
- networkx
- datajoint
- python-dateutil
- ipywidgets
- ipykernel
- nodejs
- jupyter
- jupyterlab
- nb_conda
- tqdm
- setuptools
- pytest
- pytest-cov
- coveralls
#- pynwb>=1.4
- pybind11
- distributed
- pip
- pip:
  - ghostipy
  - spikeinterface
  - kachery>0.6.4
  - ml_ms4alg
>>>>>>> 46b31272
<|MERGE_RESOLUTION|>--- conflicted
+++ resolved
@@ -3,7 +3,6 @@
   - conda-forge
   - defaults
 dependencies:
-<<<<<<< HEAD
   - python=3.8
   - jupyterlab=3.0.*
   - nodejs=12.4.*
@@ -18,32 +17,4 @@
     - datajoint==0.12.*
     - pymysql==0.9.2
     - h5py==2.10.*
-    - git+git://github.com/laboratorybox/labbox-launcher
-=======
-- "python==3.8"
-- matplotlib
-- pandas
-- networkx
-- datajoint
-- python-dateutil
-- ipywidgets
-- ipykernel
-- nodejs
-- jupyter
-- jupyterlab
-- nb_conda
-- tqdm
-- setuptools
-- pytest
-- pytest-cov
-- coveralls
-#- pynwb>=1.4
-- pybind11
-- distributed
-- pip
-- pip:
-  - ghostipy
-  - spikeinterface
-  - kachery>0.6.4
-  - ml_ms4alg
->>>>>>> 46b31272
+    - git+git://github.com/laboratorybox/labbox-launcher